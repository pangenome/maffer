#include "xg.hpp"

//#include "ips4o.hpp"
#include "mmmultimap.hpp"

#include <bitset>
#include <arpa/inet.h>
#include <mutex>

#include <handlegraph/util.hpp>

#include "gfakluge.hpp"

//#define VERBOSE_DEBUG
//#define debug_algorithms
//#define debug_component_index
//#define debug_path_index

namespace xg {

int dna3bit(char c) {
    switch (c) {
    case 'A':
        return 0;
    case 'T':
        return 1;
    case 'C':
        return 2;
    case 'G':
        return 3;
    default:
        return 4;
    }
}

char revdna3bit(int i) {
    switch (i) {
    case 0:
        return 'A';
    case 1:
        return 'T';
    case 2:
        return 'C';
    case 3:
        return 'G';
    default:
        return 'N';
    }
}

XG::~XG(void) {
    // Clean up any created XGPaths
    while (!paths.empty()) {
        delete paths.back();
        paths.pop_back();
    }
}

uint32_t XG::get_magic_number(void) const {
    return 4143290017ul;
}
    
void XG::deserialize_members(std::istream& in) {
<<<<<<< HEAD
=======
    // simple alias to match an external interface
    load(in);
}

void XG::load(std::istream& in) {
>>>>>>> 751f6c55

    if (!in.good()) {
        throw XGFormatError("Index file does not exist or index stream cannot be read");
    }

    // Version 0 is the last XG format without an explicit version specifier.
    // If we find a version specifier we will up this.
    uint32_t file_version = 0;
    
    // Magic value handling is now external.

    // We need to look for the old magic value (v13 or lower)
    bool have_old_magic = false;
    char buffer;
    in.get(buffer);
    if (buffer == 'X') {
        in.get(buffer);
        if (buffer == 'G') {
            // We found the magic value!
            
            // Don't put it back, but the next 4 bytes are a version number.
            in.read((char*) &file_version, sizeof(file_version));
            // Make sure to convert from network to host byte order
            file_version = ntohl(file_version);
            
            // Remember we had the old magic value
            have_old_magic = true;
            
        } else {
            // Put back both characters
            in.unget();
            in.unget();
        }        
    } else {
        // Put back the one character
        in.unget();
    }
    
    if (!have_old_magic) {
        // New SerializableHandleGraph magic is done for us
        
        // First 4 bytes we see are version number
        in.read((char*) &file_version, sizeof(file_version));
        // Make sure to convert from network to host byte order
        file_version = ntohl(file_version);
    }
    
    if (have_old_magic && file_version > 13) {
        // This shouldn't happen. If it does happen, we must be reading
        // something wrong (new style version number started with X and G
        // bytes)?
        throw XGFormatError("XG index file version " + std::to_string(file_version) +
                            " has old-style magic number.");
    }
    
    if (file_version > CURRENT_VERSION) {
        // This XG file is from the distant future.
        throw XGFormatError("XG index file version " + std::to_string(file_version) +
                            " is too new to interpret (max version = " + std::to_string(CURRENT_VERSION) + ")");
    }
    
    try {
        
        ////////////////////////////////////////////////////////////////////////
        // DO NOT CHANGE THIS CODE without creating a new XG version:
        // 1. Increment OUTPUT_VERSION to a new integer.
        // 2. Change the serialization code.
        // 3. Add a new case here (or enhance an existing case) with new deserialization code.
        ////////////////////////////////////////////////////////////////////////
        switch (file_version) {
        
        case 5: // Fall through
        case 6:
        case 7:
        case 8:
        case 9:
        case 10:
        case 11:
        case 12:
        case 13:
            std::cerr << "warning:[XG] Loading an out-of-date XG format."
                      << "For better performance over repeated loads, consider recreating this XG index." << std::endl;
            // Fall through
        case 14:
            {
                sdsl::read_member(seq_length, in);
                sdsl::read_member(node_count, in);
                sdsl::read_member(edge_count, in);
                sdsl::read_member(path_count, in);
                size_t entity_count = node_count + edge_count;
                //cerr << sequence_length << ", " << node_count << ", " << edge_count << endl;
                sdsl::read_member(min_id, in);
                sdsl::read_member(max_id, in);
                
                if (file_version <= 8) {
                    // Load the old id int vector to skip
                    sdsl::int_vector<> i_iv;
                    i_iv.load(in);
                }
                r_iv.load(in);
                
                g_iv.load(in);
                g_bv.load(in);
                g_bv_rank.load(in, &g_bv);
                g_bv_select.load(in, &g_bv);

                s_iv.load(in);
                s_bv.load(in);
                s_bv_rank.load(in, &s_bv);
                s_bv_select.load(in, &s_bv);

                if (file_version <= 11) {
                    // Skip over gPBWT thread names
                    {
                        sdsl::csa_bitcompressed<> tn_csa;
                        tn_csa.load(in);
                    }
                    {
                        sdsl::sd_vector<> tn_cbv;
                        tn_cbv.load(in);
                        sdsl::sd_vector<>::rank_1_type tn_cbv_rank;
                        tn_cbv_rank.load(in, &tn_cbv);
                        sdsl::sd_vector<>::select_1_type tn_cbv_select;
                        tn_cbv_select.load(in, &tn_cbv);
                    }
                }
                
                if (file_version >= 7 && file_version <= 11) {
                    // There is a single haplotype count here for all components
                    // We ignore this part of the gPBWT
                    size_t haplotype_count;
                    sdsl::read_member(haplotype_count, in);
                }
                
                if (file_version <= 11) {
                    // Skip thread positions in gPBWT
                    {
                        sdsl::vlc_vector<> tin_civ;
                        tin_civ.load(in);
                    }
                    {
                        sdsl::vlc_vector<> tio_civ;
                        tio_civ.load(in);
                    }
                    {
                        sdsl::wt_int<> side_thread_wt;
                        side_thread_wt.load(in);
                    }
                }
                
                pn_iv.load(in);
                pn_csa.load(in);
                pn_bv.load(in);
                pn_bv_rank.load(in, &pn_bv);
                pn_bv_select.load(in, &pn_bv);
                pi_iv.load(in);
                sdsl::read_member(path_count, in);
                for (size_t i = 0; i < path_count; ++i) {
                    auto path = new XGPath;
                    // Load the path, giving it the file version and a
                    // rank-to-ID comversion function for format upgrade
                    // purposes.
                    if (file_version <= 12) {
                        path->load_from_old_version(in, file_version, *this);
                    }
                    else {
                        path->load(in);
                    }
                    paths.push_back(path);
                }
                
                if (file_version <= 12) {
                    // skip over the old node-to-path indexes
                    {
                        sdsl::int_vector<> old_np_iv;
                        old_np_iv.load(in);
                    }
                    {
                        sdsl::bit_vector old_np_bv;
                        old_np_bv.load(in);
                        sdsl::rank_support_v<1> old_np_bv_rank;
                        old_np_bv_rank.load(in, &np_bv);
                        sdsl::bit_vector::select_1_type old_np_bv_select;
                        old_np_bv_select.load(in, &np_bv);
                    }
                    
                    // create the new node-to-path indexes
                    index_node_to_path(temp_file::create());
                }
                else {
                    // we're in the more recent encoding, so we can load
                    // the node-to-path indexes directly
                    
                    np_bv.load(in);
                    np_bv_select.load(in, &np_bv);
                    np_iv.load(in);
                    nr_iv.load(in);
                    nx_iv.load(in);
                }
                
                if (file_version >= 6 && file_version <= 10) {
                    // load and ignore the component path set indexes (which have
                    // now been exported)
                    {
                        sdsl::int_vector<> path_ranks_iv;
                        path_ranks_iv.load(in);
                    }
                    {
                        sdsl::bit_vector path_ranks_bv;
                        path_ranks_bv.load(in);
                    }
                }
                
                if (file_version <= 11) {
                    // load and ignore the gPBWT entity vectors
                    {
                        sdsl::vlc_vector<> h_civ;
                        h_civ.load(in);
                    }
                    // and the thread starts
                    {
                        sdsl::vlc_vector<> ts_civ;
                        ts_civ.load(in);
                    }
                    // and the B arrays
                    {
                        sdsl::wt_rlmn<sdsl::sd_vector<>> bs_single_array;
                        bs_single_array.load(in);
                    }
                }
            }
            break;
        default:
            throw XGFormatError("Unimplemented XG format version: " + std::to_string(file_version));
        }
    } catch (const XGFormatError& e) {
        // Pass XGFormatErrors through
        throw e;
    } catch (const std::bad_alloc& e) {
        // We get std::bad_alloc generally if we try to read arbitrary data as an xg index.
        throw XGFormatError("XG input data not in XG version " + std::to_string(file_version) + " format (" + e.what() + ")");
    } catch (const std::exception& e) {
        // Other things will get re-thrown with a hint.
        std::cerr << "error [xg]: Unexpected error parsing XG data. Is it in version " << file_version << " XG format?" << std::endl;
        throw e;
    }
}

void XGPath::load(std::istream& in) {
    sdsl::read_member(min_handle, in);
    handles.load(in);
    offsets.load(in);
    offsets_rank.load(in, &offsets);
    offsets_select.load(in, &offsets);
    sdsl::read_member(is_circular, in);    
}

void XGPath::load_from_old_version(std::istream& in, uint32_t file_version, const XG& graph) {
    
    if (file_version < 8) {
        // skip over some members from early versions
        {
            sdsl::rrr_vector<> nodes;
            nodes.load(in);
        }
        {
            sdsl::rrr_vector<>::rank_1_type nodes_rank;
            nodes_rank.load(in);
        }
        {
            sdsl::rrr_vector<>::select_1_type nodes_select;
            nodes_select.load(in);
        }
    }
    
    // convert the old ID and direction vectors into the handles vector
    {
        // first make an int vector of handles
        sdsl::int_vector<> handles_iv;
        {
            int64_t id_offset = 0;
            if (file_version >= 8) {
                // IDs are stored relative to a minimum offset
                sdsl::read_member(id_offset, in);
            }
            
            sdsl::wt_gmr<> ids;
            ids.load(in);
            
            sdsl::sd_vector<> directions;
            directions.load(in);
            // compute the minimum handle
            min_handle = handlegraph::as_handle(numeric_limits<uint64_t>::max());
            for (size_t i = 0; i < ids.size(); ++i) {
                min_handle = as_handle(min(as_integer(min_handle),
                                           as_integer(graph.get_handle(ids[i] + id_offset - 1, directions[i]))));
            }
            // convert the vector into a handle-based one with a min handle offset
            sdsl::util::assign(handles_iv, sdsl::int_vector<>(ids.size()));
            for (size_t i = 0; i < ids.size(); ++i) {
                handles_iv[i] = as_integer(graph.get_handle(ids[i] + id_offset - 1, directions[i])) - as_integer(min_handle);
            }
        }
        
        // re-encode the handles int vector with a variable-length encoding
        sdsl::util::assign(handles, sdsl::enc_vector<>(handles_iv));
    }
    
    // skip the rank and position vectors
    {
        sdsl::int_vector<> ranks;
        ranks.load(in);
    }
    {
        sdsl::int_vector<> positions;
        positions.load(in);
    }
    
    // translate the offset from a straight bit_vector to an rrr_vector
    {
        sdsl::bit_vector offsets_bv;
        offsets_bv.load(in);
        
        // skip its rank and select support
        {
            sdsl::rank_support_v<1> offsets_bv_rank;
            offsets_bv_rank.load(in, &offsets_bv);
        }
        {
            sdsl::bit_vector::select_1_type offsets_bv_select;
            offsets_bv_select.load(in, &offsets_bv);
        }
        
        // reencode it as the rrr_vector we want
        sdsl::util::assign(offsets, sdsl::rrr_vector<>(offsets_bv));
    }
    
    // recreate the rank and select support
    sdsl::util::assign(offsets_rank, sdsl::rrr_vector<>::rank_1_type(&offsets));
    sdsl::util::assign(offsets_select, sdsl::rrr_vector<>::select_1_type(&offsets));
    
    if (file_version >= 10) {
        // there is support for circular paths in this version
        sdsl::read_member(is_circular, in);
    }
    else {
        // previous versions are interpreted as not circular
        is_circular = false;
    }
}

size_t XGPath::serialize(std::ostream& out,
                         sdsl::structure_tree_node* v,
                         std::string name) const {
    sdsl::structure_tree_node* child = sdsl::structure_tree::add_child(v, name, sdsl::util::class_name(*this));
    size_t written = 0;
    written += sdsl::write_member(min_handle, out, child, "min_handle" + name);
    written += handles.serialize(out, child, "path_handles_" + name);
    written += offsets.serialize(out, child, "path_node_starts_" + name);
    written += offsets_rank.serialize(out, child, "path_node_starts_rank_" + name);
    written += offsets_select.serialize(out, child, "path_node_starts_select_" + name);
    written += sdsl::write_member(is_circular, out, child, "is_circular_" + name);
    sdsl::structure_tree::add_size(child, written);
    return written;
}

XGPath::XGPath(const std::string& path_name,
               const std::vector<handle_t>& path,
               bool is_circular,
               XG& graph) {

#ifdef debug_path_index
    std::cerr << "Constructing xgpath for path with handles:" << std::endl;
    for (handle_t visiting : path) {
        std::cerr << "\t" << as_integer(visiting) << std::endl;
    }
#endif

    // The circularity flag is just a normal bool
    this->is_circular = is_circular;

    // handle integer values, the literal path
    sdsl::int_vector<> handles_iv;
    sdsl::util::assign(handles_iv, sdsl::int_vector<>(path.size()));
    // directions of traversal (typically forward, but we allow backwards)
    sdsl::bit_vector directions_bv;
    sdsl::util::assign(directions_bv, sdsl::bit_vector(path.size()));

    size_t path_off = 0;
    size_t members_off = 0;
    size_t positions_off = 0;
    size_t path_length = 0;
    // Start out with the max integer, as a handle, as our minimum-valued handle in the path.
    uint64_t min_handle_int = (path.size() ? as_integer(path[0]) : 0);

    // determine min handle value which occurs
    for (size_t i = 1; i < path.size(); ++i) {
        if (as_integer(path[i]) < min_handle_int) {
            min_handle_int = as_integer(path[i]);
        }
    }
    min_handle = as_handle(min_handle_int);

#ifdef debug_path_index
    std::cerr << "Basing on minimum handle value " << as_integer(min_handle) << " (aka " << min_handle_int << ")" << std::endl;
#endif
    
    // determine total length and record handles
    for (size_t i = 0; i < path.size(); ++i) {
        const handle_t& handle = path[i];
        path_length += graph.get_length(handle);
        handles_iv[i] = as_integer(local_handle(handle));
        
#ifdef debug_path_index
        std::cerr << "Recorded handle as " << handles_iv[i] << std::endl;
#endif
        
        // we will explode if the node isn't in the graph
    }
    sdsl::util::assign(handles, sdsl::enc_vector<>(handles_iv));
    
#ifdef debug_path_index
    for (size_t i = 0; i < path.size(); i++) {
        std::cerr << "Encoded handle as " << handles[i] << std::endl;
    }
#endif

    // make the bitvector for path offsets
    sdsl::bit_vector offsets_bv;
    sdsl::util::assign(offsets_bv, sdsl::bit_vector(path_length));

    //cerr << "path " << path_name << " has " << path.size() << endl;
    for (size_t i = 0; i < path.size(); ++i) {
        //cerr << i << endl;
        auto& handle = path[i];
        // record position of node
        offsets_bv[path_off] = 1;
        // and update the offset counter
        path_off += graph.get_length(handle);
    }
    // and path offsets
    sdsl::util::assign(offsets, sdsl::rrr_vector<>(offsets_bv));
    // and set up rank/select dictionary on them
    sdsl::util::assign(offsets_rank, sdsl::rrr_vector<>::rank_1_type(&offsets));
    sdsl::util::assign(offsets_select, sdsl::rrr_vector<>::select_1_type(&offsets));
}

handle_t XGPath::handle(size_t offset) const {
    return external_handle(as_handle(handles[offset]));
}
    
handle_t XGPath::handle_at_position(size_t pos) const {
    return handle(step_rank_at_position(pos));
}

size_t XGPath::handle_start(size_t offset) const {
    return offsets_select(offset+1);
}

size_t XGPath::step_rank_at_position(size_t pos) const {
    return offsets_rank(pos+1)-1;
}

bool XGPath::is_reverse(size_t offset) const {
    return number_bool_packing::unpack_bit(as_handle(handles[offset]));
}

handle_t XGPath::local_handle(const handle_t& handle) const {
    if (as_integer(handle) < as_integer(min_handle)) {
        throw std::runtime_error("Handle with value " + std::to_string(as_integer(handle)) +
            " cannot be converted to local space based at min handle with value " + std::to_string(as_integer(min_handle)));
    } else {
        return as_handle(as_integer(handle)-as_integer(min_handle));
    }
}

handle_t XGPath::external_handle(const handle_t& handle) const {
    return as_handle(as_integer(handle)+as_integer(min_handle));
}

<<<<<<< HEAD
uint32_t XG::get_magic_number() const {
    // Specify what it should look like on the wire (Next Generation XG)
    const char* bytes = "NGXG";
    // Convert to a host byte order number
    return ntohl(*((const uint32_t*) bytes));
=======
void XG::serialize_members(ostream& out) const {
    serialize_and_measure(out);
>>>>>>> 751f6c55
}

size_t XG::serialize_and_measure(ostream& out, sdsl::structure_tree_node* s, std::string name) const {
    // TODO: this depends on SerializableHandleGraph's internals.
    uint32_t magic_number = htonl(get_magic_number());
    out.write((char*) &magic_number, sizeof(magic_number) / sizeof(char));
    return serialize_members_and_measure(out, s, name);
}

void XG::serialize_members(ostream& out) const {
    serialize_members_and_measure(out);
}

size_t XG::serialize_members_and_measure(ostream& out, sdsl::structure_tree_node* s, std::string name) const {

    sdsl::structure_tree_node* child = sdsl::structure_tree::add_child(s, name, sdsl::util::class_name(*this));
    size_t written = 0;
    
    // Start with the version number; SerializableHandleGraph handles the magic
    int32_t version_buffer = htonl(CURRENT_VERSION);
    out.write((char*) &version_buffer, sizeof(version_buffer));
    written += sizeof(version_buffer) / sizeof(char);
    
    ////////////////////////////////////////////////////////////////////////
    // DO NOT CHANGE THIS CODE without creating a new XG version:
    // 1. Increment CURRENT_VERSION to a new integer.
    // 2. Add your new serialization code.
    // 3. Add a new case for your new version to XG::load()
    ////////////////////////////////////////////////////////////////////////

    written += sdsl::write_member(s_iv.size(), out, child, "sequence_length");
    written += sdsl::write_member(node_count, out, child, "node_count");
    written += sdsl::write_member(edge_count, out, child, "edge_count");
    written += sdsl::write_member(path_count, out, child, "path_count");
    written += sdsl::write_member(min_id, out, child, "min_id");
    written += sdsl::write_member(max_id, out, child, "max_id");

    written += r_iv.serialize(out, child, "rank_id_vector");

    written += g_iv.serialize(out, child, "graph_vector");
    written += g_bv.serialize(out, child, "graph_bit_vector");
    written += g_bv_rank.serialize(out, child, "graph_bit_vector_rank");
    written += g_bv_select.serialize(out, child, "graph_bit_vector_select");
    
    written += s_iv.serialize(out, child, "seq_vector");
    written += s_bv.serialize(out, child, "seq_node_starts");
    written += s_bv_rank.serialize(out, child, "seq_node_starts_rank");
    written += s_bv_select.serialize(out, child, "seq_node_starts_select");

    // Treat the paths as their own node
    size_t paths_written = 0;
    auto paths_child = sdsl::structure_tree::add_child(child, "paths", sdsl::util::class_name(*this));

    paths_written += pn_iv.serialize(out, paths_child, "path_names");
    paths_written += pn_csa.serialize(out, paths_child, "path_names_csa");
    paths_written += pn_bv.serialize(out, paths_child, "path_names_starts");
    paths_written += pn_bv_rank.serialize(out, paths_child, "path_names_starts_rank");
    paths_written += pn_bv_select.serialize(out, paths_child, "path_names_starts_select");
    paths_written += pi_iv.serialize(out, paths_child, "path_ids");
    // TODO: Path count is written twice (once from paths.size() and once earlier from path_count)
    // We should remove one and cut a new xg version
    paths_written += sdsl::write_member(paths.size(), out, paths_child, "path_count");    
    for (size_t i = 0; i < paths.size(); i++) {
        XGPath* path = paths[i];
        paths_written += path->serialize(out, paths_child, "path:" + get_path_name(as_path_handle(i+1)));
    }

    paths_written += np_bv.serialize(out, paths_child, "node_path_mapping_starts");
    paths_written += np_bv_select.serialize(out, paths_child, "node_path_mapping_starts_select");
    paths_written += np_iv.serialize(out, paths_child, "node_path_mapping");
    paths_written += nr_iv.serialize(out, paths_child, "node_path_rank");
    paths_written += nx_iv.serialize(out, paths_child, "node_path_position");
    
    sdsl::structure_tree::add_size(paths_child, paths_written);
    written += paths_written;

    sdsl::structure_tree::add_size(child, written);
    return written;
    
}

void XG::dump_to_stream(std::ostream& out) const {
    out << "===BEGIN XG===" << std::endl;
    out << "index\tg\tbv" << std::endl;
    for (size_t i = 0; i < g_iv.size(); i++) {
        out << i << "\t" << g_iv[i] << "\t" << g_bv[i] << std::endl;
    }
    out << "===END XG===" << std::endl;
}

void XG::from_gfa(const std::string& gfa_filename, bool validate, std::string basename) {
    if (basename.empty()) {
        basename = temp_file::create();
    }
    char* filename = (char*)gfa_filename.c_str();
    gfak::GFAKluge gfa;
    // set up our enumerators
    auto for_each_sequence = [&](const std::function<void(const std::string& seq, const nid_t& node_id)>& lambda) {
        gfa.for_each_sequence_line_in_file(filename, [&](gfak::sequence_elem s) {
            nid_t node_id = std::stol(s.name);
            lambda(s.sequence, node_id);
        });
    };
    auto for_each_edge = [&](const std::function<void(const nid_t& from_id, const bool& from_rev,
                                                      const nid_t& to_id, const bool& to_rev)>& lambda) {
        gfa.for_each_edge_line_in_file(filename, [&](gfak::edge_elem e) {
            if (e.source_name.empty()) return;
            nid_t from_id = std::stol(e.source_name);
            bool from_rev = !e.source_orientation_forward;
            nid_t to_id = std::stol(e.sink_name);
            bool to_rev = !e.sink_orientation_forward;
            lambda(from_id, from_rev, to_id, to_rev);
        });
    };
    auto for_each_path_element = [&](const std::function<void(const std::string& path_name,
                                                              const nid_t& node_id, const bool& is_rev,
                                                              const std::string& cigar,
                                                              const bool& is_empty, const bool& is_circular)>& lambda) {
        gfa.for_each_path_element_in_file(filename, [&](const std::string& path_name_raw, const std::string& node_id_str,
                                                        bool is_rev, const std::string& cigar,
                                                        bool is_empty, bool is_circular) {
            nid_t node_id = std::stol(node_id_str);
            std::string path_name = path_name_raw;
            path_name.erase(std::remove_if(path_name.begin(), path_name.end(), [](char c) { return std::isspace(c); }), path_name.end());
            lambda(path_name, node_id, is_rev, cigar, is_empty, is_circular);
        });
    };
    from_enumerators(for_each_sequence, for_each_edge, for_each_path_element, validate);
}


/// build the graph from another simple graph
void XG::from_handle_graph(const HandleGraph& graph) {
    // set up our enumerators
    auto for_each_sequence = [&](const std::function<void(const std::string& seq, const nid_t& node_id)>& lambda) {
        graph.for_each_handle([&](const handle_t& handle) {
                lambda(graph.get_sequence(handle), graph.get_id(handle));
            });
    };
    auto for_each_edge = [&](const std::function<void(const nid_t& from_id, const bool& from_rev,
                                                      const nid_t& to_id, const bool& to_rev)>& lambda) {
        graph.for_each_edge([&](const edge_t& edge) {
                lambda(graph.get_id(edge.first), graph.get_is_reverse(edge.first),
                       graph.get_id(edge.second), graph.get_is_reverse(edge.second));
            });
    };
    auto for_each_path_element = [&](const std::function<void(const std::string& path_name,
                                                              const nid_t& node_id, const bool& is_rev,
                                                              const std::string& cigar, const bool& is_empty, const bool& is_circular)>& lambda) {
        // no-op
    };
    from_enumerators(for_each_sequence, for_each_edge, for_each_path_element, false);
}

/// build the graph from another path handle graph
void XG::from_path_handle_graph(const PathHandleGraph& graph) {
    // set up our enumerators
    auto for_each_sequence = [&](const std::function<void(const std::string& seq, const nid_t& node_id)>& lambda) {
        graph.for_each_handle([&](const handle_t& handle) {
                lambda(graph.get_sequence(handle), graph.get_id(handle));
            });
    };
    auto for_each_edge = [&](const std::function<void(const nid_t& from_id, const bool& from_rev,
                                                      const nid_t& to_id, const bool& to_rev)>& lambda) {
        graph.for_each_edge([&](const edge_t& edge) {
                lambda(graph.get_id(edge.first), graph.get_is_reverse(edge.first),
                       graph.get_id(edge.second), graph.get_is_reverse(edge.second));
            });
    };
    auto for_each_path_element = [&](const std::function<void(const std::string& path_name,
                                                              const nid_t& node_id, const bool& is_rev,
                                                              const std::string& cigar, const bool& is_empty, const bool& is_circular)>& lambda) {
        graph.for_each_path_handle([&](const path_handle_t& path_handle) {
                std::string path_name = graph.get_path_name(path_handle);
                size_t step_count = 0;
                bool path_is_circular = graph.get_is_circular(path_handle);
                graph.for_each_step_in_path(path_handle, [&](const step_handle_t& step) {
                        handle_t handle = graph.get_handle_of_step(step);
                        lambda(path_name, graph.get_id(handle), graph.get_is_reverse(handle), "", false, path_is_circular);
                        ++step_count;
                    });
                if (step_count == 0) {
                    lambda(path_name, 0, false, "", true, path_is_circular);
                }
            });
    };
    from_enumerators(for_each_sequence, for_each_edge, for_each_path_element, false);
}

void XG::from_enumerators(const std::function<void(const std::function<void(const std::string& seq, const nid_t& node_id)>&)>& for_each_sequence,
                          const std::function<void(const std::function<void(const nid_t& from, const bool& from_rev,
                                                                            const nid_t& to, const bool& to_rev)>&)>& for_each_edge,
                          const std::function<void(const std::function<void(const std::string& path_name,
                                                                            const nid_t& node_id, const bool& is_rev,
                                                                            const std::string& cigar, const bool& is_empty,
                                                                            const bool& is_circular)>&)>& for_each_path_element,
                          bool validate, std::string basename) {

    if (basename.empty()) {
        basename = temp_file::create();
    }
    node_count = 0;
    seq_length = 0;
    edge_count = 0;
    path_count = 0;
    min_id = std::numeric_limits<int64_t>::max();
    max_id = 0;
    // get information about graph size and id ranges
#ifdef VERBOSE_DEBUG
    cerr << "computing graph sequence length and node count" << endl;
#endif
    for_each_sequence([&](const std::string& seq, const nid_t& id) {
            // min id starts at 0
            min_id = std::min(min_id, id);
            max_id = std::max(max_id, id);
            seq_length += seq.size();
            ++node_count;
        });
#ifdef VERBOSE_DEBUG
    cerr << "counting edges" << endl;
#endif
    // edge count
    for_each_edge([&](const nid_t& from_id, const bool& from_rev, const nid_t& to_id, const bool& to_rev) {
            ++edge_count;
        });
    // path count
    std::string pname;
#ifdef VERBOSE_DEBUG
    cerr << "counting paths" << endl;
#endif
    for_each_path_element([&](const std::string& path_name, const nid_t& node_id, const bool& is_rev, const std::string& cigar, const bool& is_empty, const bool& is_circular) {
            if (path_name != pname) {
                ++path_count;
            }
            pname = path_name;
        });
#ifdef VERBOSE_DEBUG
    std::cerr << "graph has " << seq_length << "bp in sequence, "
              << node_count << " nodes, "
              << edge_count << " edges, and "
              << path_count << " paths" << std::endl
              << "node ids run from " << min_id << " to " << max_id << std::endl;
#endif

    // set up our compressed representation
    sdsl::int_vector<> i_iv;
    sdsl::util::assign(s_iv, sdsl::int_vector<>(seq_length, 0, 3));
    sdsl::util::assign(s_bv, sdsl::bit_vector(seq_length+1));
    sdsl::util::assign(i_iv, sdsl::int_vector<>(node_count));
    sdsl::util::assign(r_iv, sdsl::int_vector<>(max_id-min_id+1)); // note: possibly discontiguous
    
    // for each node in the sequence
    // concatenate the labels into the s_iv
#ifdef VERBOSE_DEBUG
    cerr << "storing node labels" << endl;
#endif
    size_t r = 1;    
    // first make i_iv and r_iv
    for_each_sequence([&](const std::string& seq, const nid_t& id) {
            i_iv[r-1] = id;
            // store ids to rank mapping
            r_iv[id-min_id] = r;
            ++r;
        });
    sdsl::util::bit_compress(i_iv);
    sdsl::util::bit_compress(r_iv);

    // then make s_bv and s_iv
    size_t j = 0;
    for_each_sequence([&](const std::string& seq, const nid_t& id) {
            //size_t i = r_iv[id-min_id]-1;
            s_bv[j] = 1; // record node start
            for (auto c : seq) {
                s_iv[j++] = dna3bit(c); // store sequence
            }
        });
    s_bv[seq_length] = 1;

    // to label the paths we'll need to compress and index our vectors
    sdsl::util::bit_compress(s_iv);
    sdsl::util::assign(s_bv_rank, sdsl::rank_support_v<1>(&s_bv));
    sdsl::util::assign(s_bv_select, sdsl::bit_vector::select_1_type(&s_bv));
    
    // now that we've set up our sequence indexes, we can build the locally traversable graph storage

    auto temp_get_handle = [&](const nid_t& id, bool orientation) {
        uint64_t handle_rank = r_iv[id-min_id];
        return number_bool_packing::pack(handle_rank, orientation);
    };
    auto temp_node_size = [&](const nid_t& id) {
        uint64_t handle_rank = r_iv[id-min_id];
        return s_bv_select(handle_rank+1)-s_bv_select(handle_rank);
    };
    auto temp_get_id = [&](const handle_t& h) {
        return i_iv[number_bool_packing::unpack_number(h)-1];
    };

#ifdef VERBOSE_DEBUG
    cerr << "collecting edges " << endl;
#endif
    
    // first, we need to collect the edges for each node
    // we use the mmmultimap here to reduce in-memory costs to a minimum
    std::string edge_f_t_idx = basename + ".from_to.mm";
    std::string edge_t_f_idx = basename + ".to_from.mm";
    auto edge_from_to_mm = std::make_unique<mmmulti::map<uint64_t, uint64_t>>(edge_f_t_idx);
    auto edge_to_from_mm = std::make_unique<mmmulti::map<uint64_t, uint64_t>>(edge_t_f_idx);
    for_each_edge([&](const nid_t& from_id, const bool& from_rev, const nid_t& to_id, const bool& to_rev) {
            handle_t from_handle = temp_get_handle(from_id, from_rev);
            handle_t to_handle = temp_get_handle(to_id, to_rev);
            edge_from_to_mm->append(as_integer(from_handle), as_integer(to_handle));
            edge_to_from_mm->append(as_integer(to_handle), as_integer(from_handle));
        });
    handle_t max_handle = number_bool_packing::pack(r_iv.size(), true);
    edge_from_to_mm->index(as_integer(max_handle));
    edge_to_from_mm->index(as_integer(max_handle));

    // calculate g_iv size
    size_t g_iv_size =
        node_count * G_NODE_HEADER_LENGTH // record headers
        + edge_count * 2 * G_EDGE_LENGTH; // edges (stored twice)
    sdsl::util::assign(g_iv, sdsl::int_vector<>(g_iv_size));
    sdsl::util::assign(g_bv, sdsl::bit_vector(g_iv_size));

#ifdef VERBOSE_DEBUG
    cerr << "computing graph vector " << endl;
#endif
    
    int64_t g = 0; // pointer into g_iv and g_bv
    for (int64_t i = 0; i < node_count; ++i) {
        nid_t id = i_iv[i];
#ifdef VERBOSE_DEBUG
        if (i % 1000 == 0) cerr << i << " of " << node_count << " ~ " << (float)i/(float)node_count * 100 << "%" << "\r";
#endif
        handle_t handle = temp_get_handle(id, false);
        //std::cerr << "id " << id << std::endl;
        g_bv[g] = 1; // mark record start for later query
        g_iv[g++] = id;
        g_iv[g++] = node_vector_offset(id);
        g_iv[g++] = temp_node_size(id);
        size_t to_edge_count = 0;
        size_t from_edge_count = 0;
        size_t to_edge_count_idx = g++;
        size_t from_edge_count_idx = g++;
        // write the edges in id-based format
        // we will next convert these into relative format
        for (auto orientation : { false, true }) {
            handle_t to = temp_get_handle(id, orientation);
            //std::cerr << "looking at to handle " << number_bool_packing::unpack_number(to) << ":" << number_bool_packing::unpack_bit(to) << std::endl;
            edge_to_from_mm->for_unique_values_of(as_integer(to), [&](const uint64_t& _from) {
                    handle_t from = as_handle(_from);
                    //std::cerr << "edge to " << number_bool_packing::unpack_number(from) << ":" << number_bool_packing::unpack_bit(from)
                    //<< " -> " << number_bool_packing::unpack_number(to) << ":" << number_bool_packing::unpack_bit(to) << std::endl;
                    g_iv[g++] = temp_get_id(from);
                    g_iv[g++] = edge_type(from, to);
                    ++to_edge_count;
                });
        }
        g_iv[to_edge_count_idx] = to_edge_count;
        for (auto orientation : { false, true }) {
            handle_t from = temp_get_handle(id, orientation);
            //std::cerr << "looking at from handle " << number_bool_packing::unpack_number(from) << ":" << number_bool_packing::unpack_bit(from) << std::endl;
            edge_from_to_mm->for_unique_values_of(as_integer(from), [&](const uint64_t& _to) {
                    handle_t to = as_handle(_to);
                    //std::cerr << "edge from " << number_bool_packing::unpack_number(from) << ":" << number_bool_packing::unpack_bit(from)
                    //<< " -> " << number_bool_packing::unpack_number(to) << ":" << number_bool_packing::unpack_bit(to) << std::endl;
                    g_iv[g++] = temp_get_id(to);
                    g_iv[g++] = edge_type(from, to);
                    ++from_edge_count;
                });
        }
        g_iv[from_edge_count_idx] = from_edge_count;
    }

#ifdef VERBOSE_DEBUG
    std::cerr << node_count << " of " << node_count << " ~ 100.0000%" << std::endl;
#endif

    // cleanup our mmmultimap
    edge_from_to_mm.reset();
    edge_to_from_mm.reset();
    std::remove(edge_f_t_idx.c_str());
    std::remove(edge_t_f_idx.c_str());

    // set up rank and select supports on g_bv so we can locate nodes in g_iv
    sdsl::util::assign(g_bv_rank, sdsl::rank_support_v<1>(&g_bv));
    sdsl::util::assign(g_bv_select, sdsl::bit_vector::select_1_type(&g_bv));

#ifdef VERBOSE_DEBUG
    cerr << "making graph vector relativistic " << endl;
#endif

    // convert the edges in g_iv to relativistic form
    for (int64_t i = 0; i < node_count; ++i) {
        int64_t id = i_iv[i];
        // find the start of the node's record in g_iv
        int64_t g = g_bv_select(id_to_rank(id));
        // get to the edges to
        int edges_to_count = g_iv[g+G_NODE_TO_COUNT_OFFSET];
        int edges_from_count = g_iv[g+G_NODE_FROM_COUNT_OFFSET];
        int64_t t = g + G_NODE_HEADER_LENGTH;
        int64_t f = g + G_NODE_HEADER_LENGTH + G_EDGE_LENGTH * edges_to_count;
        for (int64_t j = t; j < f; ) {
            g_iv[j] = g_bv_select(id_to_rank(g_iv[j])) - g;
            j += 2;
        }
        for (int64_t j = f; j < f + G_EDGE_LENGTH * edges_from_count; ) {
            g_iv[j] = g_bv_select(id_to_rank(g_iv[j])) - g;
            j += 2;
        }
    }
    sdsl::util::clear(i_iv);
    sdsl::util::bit_compress(g_iv);

#ifdef VERBOSE_DEBUG
    cerr << "storing paths" << endl;
#endif
    // paths
    std::string path_names;

    std::string curr_path_name;
    std::vector<handle_t> curr_path_steps;
    size_t curr_node_count = 0;
    bool curr_is_circular = false; // TODO, use TP:Z:circular tag... we'll have to fish this out of the file
    uint64_t p = 0;

    auto build_accumulated_path = [&](void) {
        // only build if we had a path to build
#ifdef VERBOSE_DEBUG
        if (++p % 100 == 0) std::cerr << p << " of " << path_count << " ~ " << (float)p/(float)path_count * 100 << "%" << "\r";
#endif

#ifdef debug_path_index
        std::cerr << "Creating XGPath for path " << curr_path_name << " with visits:" << std::endl;
        for (handle_t visiting : curr_path_steps) {
             std::cerr << "\tHandle for " << get_id(visiting) << (get_is_reverse(visiting) ? "-" : "+") << " with value "
                    << as_integer(visiting) << std::endl;
        }
#endif
        size_t unique_member_count = 0;
        path_names += start_marker + curr_path_name + end_marker;
        XGPath* path = new XGPath(curr_path_name, curr_path_steps,
                                  curr_is_circular,
                                  *this);
        paths.push_back(path);
        
#ifdef debug_path_index
        std::cerr << "paths[" << paths.size() - 1 << "] = " << curr_path_name << " @ " << path << std::endl;
#endif
    };

    // todo ... is it circular?
    // might make sense to scan the file for this
    bool has_path = false;
    for_each_path_element([&](const std::string& path_name, const nid_t& node_id, const bool& is_rev, const std::string& cigar, const bool& is_empty, const bool& is_circular) {
            if (path_name != curr_path_name && !curr_path_name.empty()) {
                // build the last path we've accumulated
                build_accumulated_path();
                curr_path_steps.clear();
                curr_is_circular = false;
            }
            curr_path_name = path_name;
            if (!is_empty) {
                handle_t visiting = get_handle(node_id, is_rev);
#ifdef debug_path_index
                std::cerr << "Adding handle for " << node_id << (is_rev ? "-" : "+") << " with value "
                    << as_integer(visiting) << " to path " << path_name << std::endl;
                std::cerr << "Node length is " << get_length(visiting) << " bp" << std::endl;
#endif
                curr_path_steps.push_back(visiting);
            }
            curr_is_circular = is_circular;
            has_path = true;
        });
    // build the last path
    if (has_path) {
        build_accumulated_path();
    }
    curr_path_steps.clear();
    curr_is_circular = false;
#ifdef VERBOSE_DEBUG
    std::cerr << path_count << " of " << path_count << " ~ 100.0000%" << std::endl;
#endif

    //std::cerr << "path names " << path_names << std::endl;

    // handle path names
    sdsl::util::assign(pn_iv, sdsl::int_vector<>(path_names.size()));
    sdsl::util::assign(pn_bv, sdsl::bit_vector(path_names.size()));
    // now record path name starts
    for (size_t i = 0; i < path_names.size(); ++i) {
        pn_iv[i] = path_names[i];
        if (path_names[i] == start_marker) {
            pn_bv[i] = 1; // register name start
        }
    }
    sdsl::util::assign(pn_bv_rank, sdsl::rank_support_v<1>(&pn_bv));
    sdsl::util::assign(pn_bv_select, sdsl::bit_vector::select_1_type(&pn_bv));
    
    // is this file removed by construct?
    string path_name_file = basename + ".pathnames.iv";
    sdsl::store_to_file((const char*)path_names.c_str(), path_name_file);
    sdsl::construct(pn_csa, path_name_file, 1);

#ifdef VERBOSE_DEBUG
    cerr << "computing node to path membership" << endl;
#endif
    
    // create the node-to-path indexes
    index_node_to_path(basename);

    // validate the graph
    if (validate) {
        // do we get the correct sequences when looking up handles by id?
        for_each_sequence([&](const std::string& seq, const nid_t& id) {
                handle_t handle = get_handle(id);
                if (seq != get_sequence(handle)) {
                    std::cerr << "mismatch in handle sequence for " << id << std::endl;
                    exit(1);
                }
                if (get_id(handle) != id) {
                    std::cerr << "mismatch in id for " << id << std::endl;
                    exit(1);
                }
            });
        // do we have the correct set of edges?
        for_each_edge([&](const nid_t& from_id, const bool& from_rev, const nid_t& to_id, const bool& to_rev) {
                handle_t from_handle = get_handle(from_id, from_rev);
                handle_t to_handle = get_handle(to_id, to_rev);
                bool seen_to = false;
                follow_edges(from_handle, false, [&](const handle_t& h) {
                        //std::cerr << "fwd I see edge " << get_id(from_handle) << ":" << get_is_reverse(from_handle) << " -> " << get_id(h) << ":" << get_is_reverse(h) << std::endl;
                        //std::cerr << as_integer(h) << " ==? " << as_integer(to_handle) << std::endl;
                        if (h == to_handle) {
                            seen_to = true;
                        }
                    });
                bool seen_from = false;
                follow_edges(to_handle, true, [&](const handle_t& h) {
                        //std::cerr << "rev I see edge " << get_id(h) << ":" << get_is_reverse(h) << " -> " << get_id(to_handle) << ":" << get_is_reverse(to_handle) << std::endl;
                        //std::cerr << as_integer(h) << " ==? " << as_integer(from_handle) << std::endl;
                        if (h == from_handle) {
                            seen_from = true;
                        }
                    });
                if (!seen_to) {
                    std::cerr << "can't find to edge for " << get_id(from_handle) << ":" << get_is_reverse(from_handle)
                              << " -> " << get_id(to_handle) << ":" << get_is_reverse(to_handle) << std::endl;
                    exit(1);
                }
                if (!seen_from) {
                    std::cerr << "can't find from edge for " << get_id(from_handle) << ":" << get_is_reverse(from_handle)
                              << " -> " << get_id(to_handle) << ":" << get_is_reverse(to_handle) << std::endl;
                    exit(1);
                }
            });
        // do our stored paths match those in the input?

        std::string curr_path_name;
        std::vector<handle_t> curr_path_steps;
        size_t curr_node_count = 0;
        bool curr_is_circular = false; // TODO, use TP:Z:circular tag... we'll have to fish this out of the file
        uint64_t p_handle = 0;
        auto check_accumulated_path = [&](void) {
            ++p_handle;
            // only check if we had a path to build
            if (curr_path_steps.empty()) return;
            auto& path = *paths[p_handle-1];
            // check that the path name is correct
            if (get_path_name(as_path_handle(p_handle)) != curr_path_name) {
                std::cerr << "path name mismatch " << get_path_name(as_path_handle(p_handle)) << " != " << curr_path_name << std::endl;
                exit(1);
            }
            // check that the path handles are correct
            for (uint64_t i = 0; i < curr_path_steps.size(); ++i) {
                if (path.handle(i) != curr_path_steps[i]) {
                    std::cerr << "handle mismatch " << get_id(path.handle(i)) << " != " << get_id(curr_path_steps[i]) << " in path " << curr_path_name << std::endl;
                    exit(1);
                }
            }
            // check that the path positions are correct
            uint64_t pos = 0;
            path_handle_t path_handle = as_path_handle(p_handle);
            //std::cerr << "on path " << curr_path_name << std::endl;
            //const std::function<bool(const step_handle_t&, const bool&, const uint64_t&)>& iteratee) const;
            for (uint64_t i = 0; i < curr_path_steps.size(); ++i) {
                handle_t handle = curr_path_steps[i];
                //std::cerr << "looking at node " << get_id(handle) << " on path " << curr_path_name << std::endl;
                uint64_t handle_length = get_length(handle);
                for (uint64_t j = 0; j < handle_length; ++j) {
                    handle_t handle_at = path.handle_at_position(pos+j);
                    if (handle != handle_at) {
                        std::cerr << "handle at position mismatch " << get_id(handle) << " != " << get_id(handle_at)
                                  << " in path " << curr_path_name << " at position " << pos+j << std::endl;
                        exit(1);
                    }
                }
                bool path_seen = false;
                auto check_pos_index = [&](const step_handle_t& step, const bool& is_rev, const uint64_t& pos) {
                    // check that the step handle is the same as this handle
                    //std::cerr << "checking " << get_id(handle) << " on " << curr_path_name << std::endl;
                    path_handle_t path_handle_of = get_path_handle_of_step(step);
                    if (path_handle == path_handle_of && as_integers(step)[1] == i) {
                        //std::cerr << "found matching step handle" << std::endl;
                        handle_t oriented_handle = !get_is_reverse(handle) && is_rev ? flip(handle) : handle;
                        handle_t handle_at = get_handle_of_step(step);
                        if (oriented_handle != handle_at) {
                            std::cerr << "handle at step mismatch " << get_id(oriented_handle) << " != " << get_id(handle_at)
                                      << " in path " << curr_path_name << std::endl;
                            std::cerr << "handle " << as_integer(handle_at) << " != " << as_integer(oriented_handle) << std::endl;
                            exit(1);
                        }
                        handle_t handle_at_pos = path.handle_at_position(pos);
                        if (handle_at != handle_at_pos) {
                            std::cerr << "handle at position mismatch " << get_id(handle_at) << " != " << get_id(handle_at_pos)
                                      << " in path " << curr_path_name << " at position " << pos << std::endl;
                            exit(1);
                        }
                        path_seen = true;
                        return false;
                    }
                    return true;
                };
                // verify that we have the right position in the node to path position index
                for_each_step_position_on_handle(handle, check_pos_index);
                if (!path_seen) {
                    std::cerr << "didn't find path " << curr_path_name << " in reverse index for " << get_id(handle) << std::endl;
                    exit(1);
                }
                pos += get_length(handle);
            }
        };
        for_each_path_element([&](const std::string& path_name, const nid_t& node_id, const bool& is_rev, const std::string& cigar, const bool& is_empty, const bool& is_circular) {
                if (path_name != curr_path_name && !curr_path_name.empty()) {
                    // check the last path we've accumulated
                    check_accumulated_path();
                    curr_path_steps.clear();
                }
                curr_path_name = path_name;
                if (!is_empty) {
                    curr_path_steps.push_back(get_handle(node_id, is_rev));
                }
            });
        // check the last path
        check_accumulated_path();
        curr_path_steps.clear();
    }

//#define DEBUG_CONSTRUCTION
#ifdef DEBUG_CONSTRUCTION
    cerr << "|g_iv| = " << size_in_mega_bytes(g_iv) << endl;
    cerr << "|g_bv| = " << size_in_mega_bytes(g_bv) << endl;
    cerr << "|s_iv| = " << size_in_mega_bytes(s_iv) << endl;

    cerr << "|r_iv| = " << size_in_mega_bytes(r_iv) << endl;

    cerr << "|s_bv| = " << size_in_mega_bytes(s_bv) << endl;
    
    long double paths_mb_size = 0;
    cerr << "|pn_iv| = " << size_in_mega_bytes(pn_iv) << endl;
    paths_mb_size += size_in_mega_bytes(pn_iv);
    cerr << "|pn_csa| = " << size_in_mega_bytes(pn_csa) << endl;
    paths_mb_size += size_in_mega_bytes(pn_csa);
    cerr << "|pn_bv| = " << size_in_mega_bytes(pn_bv) << endl;
    paths_mb_size += size_in_mega_bytes(pn_bv);
    paths_mb_size += size_in_mega_bytes(pn_bv_rank);
    paths_mb_size += size_in_mega_bytes(pn_bv_select);
    paths_mb_size += size_in_mega_bytes(pi_iv);
    cerr << "|np_iv| = " << size_in_mega_bytes(np_iv) << endl;
    paths_mb_size += size_in_mega_bytes(np_iv);
    cerr << "|np_bv| = " << size_in_mega_bytes(np_bv) << endl;
    paths_mb_size += size_in_mega_bytes(np_bv);
    paths_mb_size += size_in_mega_bytes(np_bv_select);
    cerr << "total paths size " << paths_mb_size << endl;

    float path_ids_mb_size=0;
    float path_dir_mb_size=0;
    float path_pos_mb_size=0;
    float path_ranks_mb_size=0;
    float path_offsets_mb_size=0;
    for (size_t i = 0; i < paths.size(); i++) {
        // Go through paths by number, so we can determine rank
        XGPath* path = paths[i];
        path_ids_mb_size += size_in_mega_bytes(path->ids);
        path_dir_mb_size += size_in_mega_bytes(path->directions);
        path_pos_mb_size += size_in_mega_bytes(path->positions);
        path_ranks_mb_size += size_in_mega_bytes(path->ranks);
        path_offsets_mb_size += size_in_mega_bytes(path->offsets);
    }
    cerr << "path ids size " << path_ids_mb_size << endl;
    cerr << "path directions size " << path_dir_mb_size << endl;
    cerr << "path positions size " << path_pos_mb_size << endl;
    cerr << "path ranks size " << path_ranks_mb_size << endl;
    cerr << "path offsets size " << path_offsets_mb_size << endl;

#endif

    bool print_graph = false;
    if (print_graph) {
        cerr << "printing graph" << endl;
        // we have to print the relativistic graph manually because the default sdsl printer assumes unsigned integers are stored in it
        for (size_t i = 0; i < g_iv.size(); ++i) {
            cerr << (int64_t)g_iv[i] << " ";
        } cerr << endl;
        for (int64_t i = 0; i < node_count; ++i) {
            int64_t id = rank_to_id(i+1);
            // find the start of the node's record in g_iv
            int64_t g = g_bv_select(id_to_rank(id));
            // get to the edges to
            int edges_to_count = g_iv[g+G_NODE_TO_COUNT_OFFSET];
            int edges_from_count = g_iv[g+G_NODE_FROM_COUNT_OFFSET];
            int sequence_size = g_iv[g+G_NODE_LENGTH_OFFSET];
            size_t seq_start = g_iv[g+G_NODE_SEQ_START_OFFSET];
            cerr << id << " ";
            for (int64_t j = seq_start; j < seq_start+sequence_size; ++j) {
                cerr << revdna3bit(s_iv[j]);
            } cerr << " : ";
            int64_t t = g + G_NODE_HEADER_LENGTH;
            int64_t f = g + G_NODE_HEADER_LENGTH + G_EDGE_LENGTH * edges_to_count;
            cerr << " from ";
            for (int64_t j = t; j < f; ) {
                cerr << rank_to_id(g_bv_rank(g+g_iv[j])+1) << " ";
                j += 2;
            }
            cerr << " to ";
            for (int64_t j = f; j < f + G_EDGE_LENGTH * edges_from_count; ) {
                cerr << rank_to_id(g_bv_rank(g+g_iv[j])+1) << " ";
                j += 2;
            }
            cerr << endl;
        }
        cerr << s_iv << endl;
        for (size_t i = 0; i < s_iv.size(); ++i) {
            cerr << revdna3bit(s_iv[i]);
        } cerr << endl;
        cerr << s_bv << endl;
        cerr << "paths (" << paths.size() << ")" << endl;
        for (size_t i = 0; i < paths.size(); i++) {
            // Go through paths by number, so we can determine rank
            XGPath* path = paths[i];
            cerr << get_path_name(as_path_handle(i + 1)) << endl;
            // manually print IDs because simplified wavelet tree doesn't support ostream for some reason
            for (size_t j = 0; j + 1 < path->handles.size(); j++) {
                cerr << get_id(path->handle(j)) << " ";
            }
            if (path->handles.size() > 0) {
                cerr << get_id(path->handle(path->handles.size() - 1));
            }
            cerr << endl;
            cerr << path->offsets << endl;
        }
        cerr << np_bv << endl;
        cerr << np_iv << endl;
        cerr << nx_iv << endl;
        
    }

}

void XG::index_node_to_path(const std::string& basename) {
    
    // node -> paths
    // use the mmmultimap...
    std::string node_path_idx = basename + ".node_path.mm";
    auto node_path_mm = std::make_unique<mmmulti::map<uint64_t, std::tuple<uint64_t, uint64_t, uint64_t>>>(node_path_idx);
    uint64_t path_step_count = 0;
    // for each path...
    // could be done in parallel
    for (size_t i = 1; i <= paths.size(); ++i) {
        // Go through paths by number, so we can determine rank
        path_handle_t path_handle = as_path_handle(i);
        const XGPath& path = *paths[i-1];
#ifdef debug_path_index
        std::cerr << "Indexing path " << &path << " at index " << i-1 << " of " << paths.size() << std::endl; 
#endif
        uint64_t pos = 0;
#ifdef VERBOSE_DEBUG
        if (i % 100 == 0) std::cerr << i << " of " << path_count << " ~ " << (float)i/(float)path_count * 100 << "%" << "\r";
#endif
        for (size_t j = 0; j < path.handles.size(); ++j) {
            handle_t handle = path.handle(j);
            
#ifdef debug_path_index
            std::cerr << "Look at handle " << j << " of " << path.handles.size() << ": "
                << get_id(handle) << (get_is_reverse(handle) ? "-" : "+") << " with value " << as_integer(handle) << std::endl;
                
            std::cerr << "Handle is for node at g vector position " << handlegraph::number_bool_packing::unpack_number(handle)
                << " of " << g_iv.size() << " and node length will be at "
                << handlegraph::number_bool_packing::unpack_number(handle) + G_NODE_LENGTH_OFFSET << std::endl;
#endif
            uint64_t handle_length = get_length(handle);
            bool is_rev = number_bool_packing::unpack_bit(handle);
            // and record the relative orientation by packing it into the position
            uint64_t path_and_rev = as_integer(number_bool_packing::pack(as_integer(path_handle), is_rev));
            // determine the path relative position on the forward strand
            uint64_t adj_pos = is_rev ? pos + handle_length - 1: pos;
            node_path_mm->append(id_to_rank(get_id(handle)),
                                std::make_tuple(path_and_rev, j, adj_pos));
            ++path_step_count;
            pos += handle_length;
        }
    }
#ifdef VERBOSE_DEBUG
    std::cerr << path_count << " of " << path_count << " ~ 100.0000%" << std::endl;
#endif
    node_path_mm->index(node_count+1);
    
#ifdef VERBOSE_DEBUG
    std::cerr << "determining size of node to path position mappings" << std::endl;
#endif
    uint64_t np_size = 0;
    for (int64_t i = 0; i < node_count; ++i) {
#ifdef VERBOSE_DEBUG
        if (i % 1000 == 0) cerr << i << " of " << node_count << " ~ " << (float)i/(float)node_count * 100 << "%" << "\r";
#endif
        uint64_t has_steps = false;
        node_path_mm->for_values_of(i+1, [&](const std::tuple<uint64_t, uint64_t, uint64_t>& v) {
            ++np_size;
            has_steps = true;
        });
        if (!has_steps) ++np_size; // skip over null entry
    }
#ifdef VERBOSE_DEBUG
    std::cerr << node_count << " of " << node_count << " ~ 100.0000%" << std::endl;
#endif
    sdsl::util::assign(np_iv, sdsl::int_vector<>(np_size));
    sdsl::util::assign(nr_iv, sdsl::int_vector<>(np_size));
    sdsl::util::assign(nx_iv, sdsl::int_vector<>(np_size));
    sdsl::util::assign(np_bv, sdsl::bit_vector(np_size));
    // now we need to map this into a new data structure for node->path position mappings
#ifdef VERBOSE_DEBUG
    std::cerr << "recording node to path position mappings" << std::endl;
#endif
    uint64_t np_offset = 0;
    for (int64_t i = 0; i < node_count; ++i) {
#ifdef VERBOSE_DEBUG
        if (i % 1000 == 0) cerr << i << " of " << node_count << " ~ " << (float)i/(float)node_count * 100 << "%" << "\r";
#endif
        np_bv[np_offset] = 1; // mark node start
        //uint64_t idx = number_bool_packing::pack(i, false)+1;
        uint64_t has_steps = false;
        node_path_mm->for_values_of(i+1, [&](const std::tuple<uint64_t, uint64_t, uint64_t>& v) {
            np_iv[np_offset] = std::get<0>(v); // packed path and rev
            nr_iv[np_offset] = std::get<1>(v); // rank of step in path
            nx_iv[np_offset] = std::get<2>(v); // offset from path start on forward handle
            ++np_offset;
            has_steps = true;
        });
        if (!has_steps) ++np_offset; // skip over null entry
    }
    
    /*
     std::cerr << std::endl;
     std::cerr << "np_bv ";
     for (uint64_t i = 0; i < np_bv.size(); ++i) std:cerr << np_bv[i] << " ";
     std::cerr << std::endl;
     std::cerr << "np_iv " << np_iv << std::endl;
     std::cerr << "nr_iv " << nr_iv << std::endl;
     std::cerr << "nx_iv " << nx_iv << std::endl;
     */
    
#ifdef VERBOSE_DEBUG
    std::cerr << node_count << " of " << node_count << " ~ 100.0000%" << std::endl;
#endif
    node_path_mm.reset();
    std::remove(node_path_idx.c_str());
    // TODO, evaluate if these should be compressed more intensely
    sdsl::util::bit_compress(np_iv);
    sdsl::util::bit_compress(nr_iv);
    sdsl::util::bit_compress(nx_iv);
    sdsl::util::assign(np_bv_select, sdsl::bit_vector::select_1_type(&np_bv));
}

void XG::to_gfa(std::ostream& out) const {
    out << "H\tVN:Z:1.0" << std::endl;
    // for each node
    for_each_handle([&out,this](const handle_t& h) {
            nid_t node_id = get_id(h);
            out << "S\t" << node_id << "\t" << get_sequence(h);
            std::vector<std::string> path_pos;
            for_each_step_position_on_handle(h, [&](const step_handle_t& step, const bool& rev, const uint64_t& pos) {
                    stringstream ss;
                    ss << "[\"" << get_path_name(as_path_handle(as_integers(step)[0])) << "\"," << (rev ? "\"-\"" : "\"+\"") << "," << pos << "]";
                    path_pos.push_back(ss.str());
                    return true;
                });
            if (!path_pos.empty()) {
                out << "\t" << "PO:J:[";
                out << path_pos[0];
                for (uint64_t i = 1; i < path_pos.size(); ++i) {
                    out << "," << path_pos[i];
                }
                out << "]";
            }
            out << std::endl;
            follow_edges(h, false, [&](const handle_t& o) {
                    out << "L\t" << node_id << "\t"
                        << (get_is_reverse(h)?"-":"+")
                        << "\t" << get_id(o) << "\t"
                        << (get_is_reverse(o)?"-":"+")
                        << "\t0M" << std::endl;
                });
            follow_edges(h, true, [&](const handle_t& o) {
                    if (get_is_reverse(o) || h == o) {
                        out << "L\t" << node_id << "\t"
                            << (get_is_reverse(h)?"-":"+")
                            << "\t" << get_id(o) << "\t"
                            << (get_is_reverse(o)?"-":"+")
                            << "\t0M" << std::endl;
                    }
                });
        });
    for_each_path_handle([&out,this](const path_handle_t& p) {
            //step_handle_t step = path_begin(p);
            out << "P\t" << get_path_name(p) << "\t";
            for_each_step_in_path(p, [this,&out](const step_handle_t& step) {
                    handle_t h = get_handle_of_step(step);
                    out << get_id(h) << (get_is_reverse(h)?"-":"+");
                    if (has_next_step(step)) out << ",";
                });
            out << "\t";
            for_each_step_in_path(p, [this,&out](const step_handle_t& step) {
                    out << get_length(get_handle_of_step(step)) << "M";
                    if (has_next_step(step)) out << ",";
                });
            out << std::endl;
        });
}

char XG::pos_char(nid_t id, bool is_rev, size_t off) const {
    assert(off < get_length(get_handle(id)));
    if (!is_rev) {
        size_t rank = id_to_rank(id);
        size_t pos = s_bv_select(rank) + off;
        assert(pos < s_iv.size());
        char c = revdna3bit(s_iv[pos]);
        return c;
    } else {
        size_t rank = id_to_rank(id);
        size_t pos = s_bv_select(rank+1) - (off+1);
        assert(pos < s_iv.size());
        char c = revdna3bit(s_iv[pos]);
        return reverse_complement(c);
    }
}

std::string XG::pos_substr(nid_t id, bool is_rev, size_t off, size_t len) const {
    if (!is_rev) {
        size_t rank = id_to_rank(id);
        size_t start = s_bv_select(rank) + off;
        assert(start < s_iv.size());
        // get until the end position, or the end of the node, which ever is first
        size_t end;
        if (!len) {
            end = s_bv_select(rank+1);
        } else {
            end = min(start + len, (size_t)s_bv_select(rank+1));
        }
        assert(end < s_iv.size());
        string s; s.resize(end-start);
        for (size_t i = start; i < s_bv.size() && i < end; ++i) {
            s[i-start] = revdna3bit(s_iv[i]);
        }
        return s;
    } else {
        size_t rank = id_to_rank(id);
        size_t end = s_bv_select(rank+1) - off;
        assert(end < s_iv.size());
        // get until the end position, or the end of the node, which ever is first
        size_t start;
        if (len > end || !len) {
            start = s_bv_select(rank);
        } else {
            start = max(end - len, (size_t)s_bv_select(rank));
        }
        assert(end < s_iv.size());
        string s; s.resize(end-start);
        for (size_t i = start; i < s_bv.size() && i < end; ++i) {
            s[i-start] = revdna3bit(s_iv[i]);
        }
        return reverse_complement(s);
    }
}

edge_t XG::edge_from_encoding(const nid_t& from, const nid_t& to, int type) const {
    bool from_rev = false;
    bool to_rev = false;
    switch (type) {
    case EDGE_TYPE_END_START:
        break;
    case EDGE_TYPE_END_END:
        to_rev = true;
        break;
    case EDGE_TYPE_START_START:
        from_rev = true;
        break;
    case EDGE_TYPE_START_END:
        from_rev = true;
        to_rev = true;
        break;
    default:
        throw std::runtime_error("Invalid edge type " + std::to_string(type) + " encountered");
        break;
    }
    return make_pair(get_handle(from, from_rev), get_handle(to, to_rev));
}

size_t XG::edge_index(const edge_t& edge) const {
    // We are going to get our unique indexes by starting with a starting index
    // ofr each node, and then adding to that the number of edges we need to
    // enumerate before we find the one we are looking for, taking all the
    // edges off one side to be enumerated before all the edges off the other.
    // Note that we need to make sure we enumerate edges off the left and right
    // sides of the node in a consistent order, so that they don't end up
    // having colliding indexes.
    
    // Note that resulting indexes will not be anywhere near dense.
    
    edge_t canonical = edge_handle(edge.first, edge.second);
    if (canonical != edge) {
        // They gave us the edge backward!
        // Look at it forward instead.
        return edge_index(canonical);
    }
    
    // Get the g index corresponding to the first node's record. We know it
    // owns at least as much g vector space as it has edges.
    // Turns out the g index is just what we packed in the handle's number; no
    // need to do a select here.
    size_t g_start = handlegraph::number_bool_packing::unpack_number(edge.first);
    
    // Get the 0-based rank so that we know how many node records come before this one.
    size_t prev_nodes = g_bv_rank(g_start);
    
    // Since we know where we are in g_iv, and how many previous nodes there
    // are, and how big a node record is, and how big an edge record is, we
    // can calculate how many edge records came before this node's start. Each
    // edge has two records, and we can't tell how many of those were the
    // canonical records for their edges, but we can at least restrict our
    // non-density in edge index space to a factor of 2 expansion.
    size_t node_start_idx = (g_start - (G_NODE_HEADER_LENGTH * prev_nodes)) / G_EDGE_LENGTH;
   
    // Start as the first edge for this node
    size_t idx = node_start_idx;
   
    if (get_is_reverse(edge.first)) {
        // If we have the first node in locally reverse orientation, add its degree
        // on the locally forward right (or as-presented left) to the index.
        // This avoids collisions between edges attached to different ends of
        // the node.
        idx += get_degree(edge.first, true); 
    }
    
    // Then scan all the edges attached to this end of the node until we find
    // the one we are looking for, and add that count to the index.
    bool not_seen = true;
    
    follow_edges(edge.first, false, [&](const handle_t& next) {
            // For each edge on the correct side of the node
            
            // Set flag false if we found it
            not_seen = (next != edge.second);
            
            if (not_seen) {
                // If we didn't find it, increment the index
                ++idx;
            }
            
            return not_seen;
        });
    if (not_seen) {
        // Complain if we don't eventually see the edge.
        throw std::runtime_error("Cound not find index of edge connecting " +
                                 std::to_string(get_id(edge.first)) + " and " + std::to_string(get_id(edge.second)));
    } else {
        // We found it and we have the correct index.
        // TODO: it is 0-based, and vg pack demands 1-based indexes. So we will
        // add 1. See
        // https://github.com/vgteam/libhandlegraph/issues/41#issuecomment-571386849
        return idx + 1;
    }
}

size_t XG::get_g_iv_size(void) const {
    return g_iv.size();
}

size_t XG::id_to_rank(const nid_t& id) const {
    size_t x = id-min_id;
    if (x < 0 || x >= r_iv.size()) return 0;
    return r_iv[x];
}

size_t XG::handle_rank(const handle_t& handle) const {
    return id_to_rank(get_id(handle));
}

nid_t XG::rank_to_id(const size_t& rank) const {
    if(rank == 0) {
        cerr << "[xg] error: Request for id of rank 0" << endl;
        exit(1);
    }
    if(rank > node_count) {
        cerr << "[xg] error: Request for id of rank " << rank << "/" << node_count << endl;
        exit(1);
    }
    return g_iv[g_bv_select(rank)];
}

handle_t XG::get_handle(const nid_t& node_id, bool is_reverse) const {
    // Handles will be g vector index with is_reverse in the low bit
    
    // What rank are we looking for?
    size_t node_rank = id_to_rank(node_id);
    
    if (node_rank == 0) {
        throw runtime_error("Attempted to get handle for node " + std::to_string(node_id) + " not present in graph");
    }
    
    // Where in the g vector do we need to be
    uint64_t g = g_bv_select(node_rank);
    
    if (g + G_NODE_HEADER_LENGTH > g_iv.size()) {
        throw runtime_error("Handle for node " + std::to_string(node_id) + " with g vector offset " +
            std::to_string(g) + " is too close to end of g vector at " + std::to_string(g_iv.size()));
    }
    
    // And set the high bit if it's reverse
    return handlegraph::number_bool_packing::pack(g, is_reverse);
}

nid_t XG::get_id(const handle_t& handle) const {
    // Go get the g offset and then look up the noder ID
    return g_iv[handlegraph::number_bool_packing::unpack_number(handle) + G_NODE_ID_OFFSET];
}

bool XG::has_node(nid_t id) const {
    return id_to_rank(id) != 0;
}

bool XG::get_is_reverse(const handle_t& handle) const {
    return handlegraph::number_bool_packing::unpack_bit(handle);
}

handle_t XG::flip(const handle_t& handle) const {
    return handlegraph::number_bool_packing::toggle_bit(handle);
}

size_t XG::get_length(const handle_t& handle) const {
    return g_iv[handlegraph::number_bool_packing::unpack_number(handle) + G_NODE_LENGTH_OFFSET];
}

string XG::get_sequence(const handle_t& handle) const {
    
    // Figure out how big it should be
    size_t sequence_size = get_length(handle);
    // Allocate the sequence string
    string sequence(sequence_size, '\0');
    // Extract the node record start
    size_t g = handlegraph::number_bool_packing::unpack_number(handle);
    // Figure out where the sequence starts
    size_t sequence_start = g_iv[g + G_NODE_SEQ_START_OFFSET];
    for (int64_t i = 0; i < sequence_size; i++) {
        // Blit the sequence out
        sequence[i] = revdna3bit(s_iv[sequence_start + i]);
    }
    
    if (handlegraph::number_bool_packing::unpack_bit(handle)) {
        reverse_complement_in_place(sequence);
    }
    
    return sequence;
}

char XG::get_base(const handle_t& handle, size_t index) const {
    
    // Figure out where the sequence starts
    size_t sequence_start = g_iv[handlegraph::number_bool_packing::unpack_number(handle) + G_NODE_SEQ_START_OFFSET];
    
    // get the character
    if (get_is_reverse(handle)) {
        return reverse_complement(revdna3bit(s_iv[sequence_start + get_length(handle) - index - 1]));
    }
    else {
        return revdna3bit(s_iv[sequence_start + index]);
    }
}

string XG::get_subsequence(const handle_t& handle, size_t index, size_t size) const {
    
    // Figure out how big it should be
    size_t sequence_size = get_length(handle);
    // don't go past the end of the sequence
    size = min(size, sequence_size - index);
    // Figure out where the sequence starts
    size_t sequence_start = g_iv[handlegraph::number_bool_packing::unpack_number(handle) + G_NODE_SEQ_START_OFFSET];

    // Allocate the sequence string
    string subsequence(size, '\0');
    // unpack the sequence and handle orientation
    if (get_is_reverse(handle)) {
        for (size_t i = 0, subseq_start = sequence_start + get_length(handle) - index - size; i < size; ++i) {
            subsequence[subsequence.size() - i - 1] = reverse_complement(revdna3bit(s_iv[subseq_start + i]));
        }
    }
    else {
        for (size_t i = 0, subseq_start = sequence_start + index; i < size; ++i) {
            subsequence[i] = revdna3bit(s_iv[subseq_start + i]);
        }
    }
    return subsequence;
}

int XG::edge_type(const handle_t& from, const handle_t& to) const {
    if (get_is_reverse(from) && get_is_reverse(to)) {
        return EDGE_TYPE_START_END;
    } else if (get_is_reverse(from)) {
        return EDGE_TYPE_START_START;
    } else if (get_is_reverse(to)) {
        return EDGE_TYPE_END_END;
    } else {
        return EDGE_TYPE_END_START;
    }
}

bool XG::edge_filter(int type, bool is_to, bool want_left, bool is_reverse) const {
    // Return true if we want an edge of the given type, where we are the from
    // or to node (according to is_to), when we are looking off the right or
    // left side of the node (according to want_left), and when the node is
    // forward or reverse (accoridng to is_reverse).
    
    // First compute what we want looking off the right of a node in the forward direction.
    bool wanted = (!is_to && (type == EDGE_TYPE_END_START || type == EDGE_TYPE_END_END)) || 
        (is_to && (type == EDGE_TYPE_END_END || type == EDGE_TYPE_START_END));
    
    // We computed whether we wanted it assuming we were looking off the right. The complement is what we want looking off the left.
    wanted = wanted != want_left;
    
    // We computed whether we wanted ot assuming we were in the forward orientation. The complement is what we want in the reverse orientation.
    wanted = wanted != is_reverse;
    
    return wanted;
}

bool XG::do_edges(const size_t& g, const size_t& start, const size_t& count, bool is_to,
bool want_left, bool is_reverse, const function<bool(const handle_t&)>& iteratee) const {
    
    // OK go over all those edges
    for (size_t i = 0; i < count; i++) {
        // What edge type is the edge?
        int type = g_iv[start + i * G_EDGE_LENGTH + G_EDGE_TYPE_OFFSET];
        
        // Make sure we got a valid edge type and we haven't wandered off into non-edge data.
        assert(type >= EDGE_TYPE_MIN);
        assert(type <= EDGE_TYPE_MAX);
        
        if (edge_filter(type, is_to, want_left, is_reverse)) {
            
            // What's the offset to the other node?
            int64_t offset = g_iv[start + i * G_EDGE_LENGTH + G_EDGE_OFFSET_OFFSET];
            
            // Make sure we haven't gone off the rails into non-edge data.
            assert((int64_t) g + offset >= 0);
            assert(g + offset < g_iv.size());
            
            // Should we invert?
            // We only invert if we cross an end to end edge. Or a start to start edge
            bool new_reverse = is_reverse != (type == EDGE_TYPE_END_END || type == EDGE_TYPE_START_START);
            
            // Compose the handle for where we are going
            handle_t next_handle = handlegraph::number_bool_packing::pack(g + offset, new_reverse);
            
            // We want this edge
            
            if (!iteratee(next_handle)) {
                // Stop iterating
                return false;
            }
        }
        else {
            // TODO: delete this after using it to debug
            int64_t offset = g_iv[start + i * G_EDGE_LENGTH + G_EDGE_OFFSET_OFFSET];
            bool new_reverse = is_reverse != (type == EDGE_TYPE_END_END || type == EDGE_TYPE_START_START);
            handle_t next_handle = handlegraph::number_bool_packing::pack(g + offset, new_reverse);
        }
    }
    // Iteratee didn't stop us.
    return true;
}

bool XG::follow_edges_impl(const handle_t& handle, bool go_left, const function<bool(const handle_t&)>& iteratee) const {

    // Unpack the handle
    size_t g = handlegraph::number_bool_packing::unpack_number(handle);
    bool is_reverse = handlegraph::number_bool_packing::unpack_bit(handle);

    // How many edges are there of each type?
    size_t edges_to_count = g_iv[g + G_NODE_TO_COUNT_OFFSET];
    size_t edges_from_count = g_iv[g + G_NODE_FROM_COUNT_OFFSET];
    
    // Where does each edge run start?
    size_t to_start = g + G_NODE_HEADER_LENGTH;
    size_t from_start = g + G_NODE_HEADER_LENGTH + G_EDGE_LENGTH * edges_to_count;
    
    // We will look for all the edges on the appropriate side, which means we have to check the from and to edges
    if (do_edges(g, to_start, edges_to_count, true, go_left, is_reverse, iteratee)) {
        // All the edges where we're to were accepted, so do the edges where we're from
        return do_edges(g, from_start, edges_from_count, false, go_left, is_reverse, iteratee);
    } else {
        return false;
    }
}

bool XG::for_each_handle_impl(const function<bool(const handle_t&)>& iteratee, bool parallel) const {
    // This shared flag lets us bail early even when running in parallel
    bool stop_early = false;
    if (parallel) {
#pragma omp parallel
        {
#pragma omp single 
            {
                // We need to do a serial scan of the g vector because each entry is variable size.
                for (size_t g = 0; g < g_iv.size() && !stop_early;) {
                    // Make it into a handle, packing it as the node ID and using 0 for orientation
                    handle_t handle = handlegraph::number_bool_packing::pack(g, false);
                
#pragma omp task firstprivate(handle)
                    {
                        // Run the iteratee, skipping empty handles that result from discontiguous ids
                        if (get_id(handle) && !iteratee(handle)) {
                            // The iteratee is bored and wants to stop.
#pragma omp atomic write
                            stop_early = true;
                        }
                    }
                    
                    // How many edges are there of each type on this record?
                    size_t edges_to_count = g_iv[g + G_NODE_TO_COUNT_OFFSET];
                    size_t edges_from_count = g_iv[g + G_NODE_FROM_COUNT_OFFSET];
                    
                    // This record is the header plus all the edge records it contains.
                    // Decode the entry size in the same thread doing the iteration.
                    g += G_NODE_HEADER_LENGTH + G_EDGE_LENGTH * (edges_to_count + edges_from_count);
                }
            }
            
            // The end of the single block waits for all the tasks 
        }
    } else {
        for (size_t g = 0; g < g_iv.size() && !stop_early;) {
            // Make it into a handle, packing it as the node ID and using 0 for orientation
            handle_t handle = handlegraph::number_bool_packing::pack(g, false);
            
            // Run the iteratee in-line, skipping empty handles that result from discontiguous ids
            if (get_id(handle) && !iteratee(handle)) {
                // The iteratee is bored and wants to stop.
                stop_early = true;
            }
            
            // How many edges are there of each type on this record?
            size_t edges_to_count = g_iv[g + G_NODE_TO_COUNT_OFFSET];
            size_t edges_from_count = g_iv[g + G_NODE_FROM_COUNT_OFFSET];
            
            // This record is the header plus all the edge records it contains.
            // Decode the entry size in the same thread doing the iteration.
            g += G_NODE_HEADER_LENGTH + G_EDGE_LENGTH * (edges_to_count + edges_from_count);
        }
    }
    
    return !stop_early;
}

size_t XG::get_path_count() const {
    return paths.size();
}

bool XG::has_path(const std::string& path_name) const {
    return as_integer(get_path_handle(path_name)) != 0;
}

path_handle_t XG::get_path_handle(const std::string& path_name) const {
    // find the name in the csa
    std::string query = start_marker + path_name + end_marker;
    auto occs = locate(pn_csa, query);
    if (occs.size() > 1) {
        cerr << "error [xg]: multiple hits for " << query << endl;
        exit(1);
    }
    if(occs.size() == 0) {
        // This path does not exist. Give back 0, which can never be a real path
        // rank.
        return as_path_handle(0);
    }
    return as_path_handle(pn_bv_rank(occs[0])+1); // step past '#'
}
    
std::string XG::get_path_name(const path_handle_t& path_handle) const {
    uint64_t rank = as_integer(path_handle);
    size_t start = pn_bv_select(rank)+1; // step past '#'
    size_t end = rank == path_count ? pn_iv.size() : pn_bv_select(rank+1);
    end -= 1;  // step before '$'
    string name; name.resize(end-start);
    for (size_t i = start; i < end; ++i) {
        name[i-start] = pn_iv[i];
    }
    return name;
}

bool XG::get_is_circular(const path_handle_t& path_handle) const {
    return paths[as_integer(path_handle) - 1]->is_circular;
}

size_t XG::get_step_count(const path_handle_t& path_handle) const {
    return paths[as_integer(path_handle) - 1]->handles.size();
}
    
size_t XG::get_path_length(const path_handle_t& path_handle) const {
    return paths[as_integer(path_handle) - 1]->offsets.size();
}

handle_t XG::get_handle_of_step(const step_handle_t& step_handle) const {
    const auto& xgpath = *paths[as_integer(get_path_handle_of_step(step_handle)) - 1];
    return xgpath.handle(as_integers(step_handle)[1]);
}

path_handle_t XG::get_path_handle_of_step(const step_handle_t& step_handle) const {
    return as_path_handle(as_integers(step_handle)[0]);
}

step_handle_t XG::path_begin(const path_handle_t& path_handle) const {
    step_handle_t step;
    as_integers(step)[0] = as_integer(path_handle);
    as_integers(step)[1] = 0;
    return step;
}

step_handle_t XG::path_end(const path_handle_t& path_handle) const {
    step_handle_t step;
    as_integers(step)[0] = as_integer(path_handle);
    as_integers(step)[1] = get_step_count(path_handle);
    return step;
}

step_handle_t XG::path_back(const path_handle_t& path_handle) const {
    step_handle_t step;
    as_integers(step)[0] = as_integer(path_handle);
    as_integers(step)[1] = get_step_count(path_handle) - 1;
    return step;
    
}

step_handle_t XG::path_front_end(const path_handle_t& path_handle) const {
    step_handle_t step;
    as_integers(step)[0] = as_integer(path_handle);
    as_integers(step)[1] = -1;
    return step;
}

bool XG::has_next_step(const step_handle_t& step_handle) const {
    return (as_integers(step_handle)[1] + 1 < get_step_count(get_path_handle_of_step(step_handle))
            || (get_is_circular(get_path_handle_of_step(step_handle))
                && get_step_count(get_path_handle_of_step(step_handle)) > 0));
}

bool XG::has_previous_step(const step_handle_t& step_handle) const {
    return (as_integers(step_handle)[1] > 0
            || (get_is_circular(get_path_handle_of_step(step_handle))
                && get_step_count(get_path_handle_of_step(step_handle)) > 0));
}

step_handle_t XG::get_next_step(const step_handle_t& step_handle) const {
    step_handle_t next_step;
    as_integers(next_step)[0] = as_integers(step_handle)[0];
    as_integers(next_step)[1] = as_integers(step_handle)[1] + 1;
    if (get_is_circular(get_path_handle_of_step(step_handle))) {
        if (as_integers(next_step)[1] == get_step_count(get_path_handle_of_step(step_handle))) {
            as_integers(next_step)[1] = 0;
        }
    }
    return next_step;
}

step_handle_t XG::get_previous_step(const step_handle_t& step_handle) const {
    step_handle_t prev_step;
    as_integers(prev_step)[0] = as_integers(step_handle)[0];
    if (get_is_circular(get_path_handle_of_step(step_handle)) && as_integers(step_handle)[1] == 0) {
        as_integers(prev_step)[1] = get_step_count(get_path_handle_of_step(step_handle)) - 1;
    }
    else {
        as_integers(prev_step)[1] = as_integers(step_handle)[1] - 1;
    }
    return prev_step;

}

bool XG::for_each_path_handle_impl(const function<bool(const path_handle_t&)>& iteratee) const {
    for (size_t i = 0; i < paths.size(); i++) {
        // convert to 1-based rank
        path_handle_t path_handle = as_path_handle(i + 1);
        // execute function
        if (!iteratee(path_handle)) {
            return false;
        }
    }
    return true;
}

bool XG::for_each_step_on_handle_impl(const handle_t& handle, const function<bool(const step_handle_t&)>& iteratee) const {
    size_t off = np_bv_select(id_to_rank(get_id(handle)));
    size_t i = off;
    while (i < np_bv.size() && (off == i && np_iv[i] != 0 || np_bv[i] == 0)) {
        step_handle_t step_handle;
        as_integers(step_handle)[0] = number_bool_packing::unpack_number(as_handle(np_iv[i]));
        as_integers(step_handle)[1] = nr_iv[i];
        if (!iteratee(step_handle)) {
            return false;
        }
        ++i;
    }
    return true;
}

/// Gets the position of a given step in the path it's from
size_t XG::get_position_of_step(const step_handle_t& step) const {
    const auto& xgpath = *paths[as_integer(get_path_handle_of_step(step)) - 1];
    return xgpath.handle_start(as_integers(step)[1]);
}

/// Get the step at a given position
step_handle_t XG::get_step_at_position(const path_handle_t& path, const size_t& position) const {
    
    if (position >= get_path_length(path)) {
        throw runtime_error("Cannot get position " + std::to_string(position) + " along path " +
            get_path_name(path) + " of length " + std::to_string(get_path_length(path)));
    }
    
    const auto& xgpath = *paths[as_integer(path) - 1];
    step_handle_t step;
    as_integers(step)[0] = as_integer(path);
    as_integers(step)[1] = xgpath.step_rank_at_position(position);
    return step;
}

size_t XG::get_node_count() const {
    return this->node_count;
}

size_t XG::get_edge_count() const {
    return this->edge_count;
}

size_t XG::get_total_length() const {
    return this->seq_length;
}

nid_t XG::min_node_id() const {
    return min_id;
}
    
nid_t XG::max_node_id() const {
    return max_id;
}

size_t XG::max_node_rank(void) const {
    return s_bv_rank(s_bv.size());
}

nid_t XG::node_at_vector_offset(const size_t& offset) const {
    // We expect input positions as 1-based for now.
    // See https://github.com/vgteam/libhandlegraph/issues/41
   
    // We have a rank primitive that gets us the 1s *before* a position.
    // We want all the bases *at or after* a 1 to give us the same value.
    // So we get the 1s before (offset - 1) + 1, which is the same as at or
    // after offset - 1, which is the 0-based version of offset.
    return rank_to_id(s_bv_rank(offset));
}

size_t XG::node_vector_offset(const nid_t& id) const {
    // We produce offsets as 0-based for now.
    // See https://github.com/vgteam/libhandlegraph/issues/41
    return s_bv_select(id_to_rank(id));
}

size_t XG::node_graph_idx(const nid_t& id) const {
    return g_bv_select(id_to_rank(id));
}

bool XG::path_contains_handle(const std::string& name, const handle_t& handle) const {
    bool contains_handle = false;
    for_each_step_position_on_handle(handle, [&](const step_handle_t& step, const bool& is_rev, const uint64_t& pos) {
            path_handle_t path = as_path_handle(as_integers(step)[0]);
            if (get_path_name(path) == name) {
                contains_handle = true;
                return false; // break
            } else {
                return true; // keep going
            }
        });
    return false;
}

std::vector<path_handle_t> XG::paths_of_handle(const handle_t& handle) const {
    std::vector<path_handle_t> path_handles;
    for_each_step_position_on_handle(handle, [&](const step_handle_t& step, const bool& is_rev, const uint64_t& pos) {
            path_handles.push_back(as_path_handle(as_integers(step)[0]));
            return true;
        });
    return path_handles;
}

std::pair<pos_t, int64_t> XG::next_path_position(const pos_t& pos, const int64_t& max_search) const {
    handle_t h_fwd = get_handle(id(pos), is_rev(pos));
    handle_t h_rev = get_handle(id(pos), !is_rev(pos));
    int64_t fwd_seen = offset(pos);
    int64_t rev_seen = get_length(h_fwd) - offset(pos);
    std::pair<pos_t, int64_t> fwd_next = make_pair(make_pos_t(0,false,0), std::numeric_limits<int64_t>::max());
    std::pair<pos_t, int64_t> rev_next = make_pair(make_pos_t(0,false,0), std::numeric_limits<int64_t>::max());
    follow_edges(h_fwd, false, [&](const handle_t& n) {
            nid_t id = get_id(n);
            if (!paths_of_handle(n).empty()) {
                fwd_next = make_pair(make_pos_t(id, get_is_reverse(n), 0), fwd_seen);
                return false;
            } else {
                fwd_seen += get_length(n);
                return fwd_seen < max_search;
            }
        });
    follow_edges(h_rev, false, [&](const handle_t& n) {
            nid_t id = get_id(n);
            if (!paths_of_handle(n).empty()) {
                rev_next = make_pair(make_pos_t(id, !get_is_reverse(n), 0), rev_seen);
                return false;
            } else {
                rev_seen += get_length(n);
                return rev_seen < max_search;
            }
        });
    if (fwd_next.second <= rev_next.second) {
        return fwd_next;
    } else {
        rev_next.second = -rev_next.second;
        return rev_next;
    }
}

std::pair<nid_t, std::vector<path_handle_t> > XG::nearest_path_node(const nid_t& id, int64_t max_steps) const {
    std::set<nid_t> todo;
    std::set<nid_t> seen;
    todo.insert(id);
    int i = 0;
    while (!todo.empty() && i++ < max_steps) {
        std::set<nid_t> next;
        for (auto& id : todo) {
            if (seen.count(id)) continue;
            seen.insert(id);
            std::vector<path_handle_t> path_ids = paths_of_handle(get_handle(id, false));
            if (!path_ids.empty()) {
                // if we found a node on a path, return
                return make_pair(id, path_ids);
            } else {
                // collect neighboring nodes
                handle_t handle = get_handle(id, false);
                follow_edges(handle, false, [&](const handle_t& n) {
                        next.insert(get_id(n));
                    });
                follow_edges(handle, true, [&](const handle_t& p) {
                        next.insert(get_id(p));
                    });
            }
        }
        todo = next;
    }
    return make_pair(id, std::vector<path_handle_t>());
}

// like above, but find minumum over list of paths.  if names is empty, do all paths
// don't actually take strict minumum over all paths.  rather, prefer paths that
// contain the nodes when possible. 
int64_t XG::min_approx_path_distance(const nid_t& id1, const nid_t& id2) const {
    int64_t min_distance = numeric_limits<int64_t>::max();
    std::pair<nid_t, std::vector<path_handle_t> > near1 = nearest_path_node(id1);
    std::pair<nid_t, std::vector<path_handle_t> > near2 = nearest_path_node(id2);
    if (near1.second.size() || near2.second.size()) {
        std::unordered_map<path_handle_t, size_t> paths;
        for (auto& i : near1.second) paths[i]++;
        for (auto& i : near2.second) paths[i]++;
        for (auto& i : paths) {
            if (i.second < 2) continue;
            //auto name = get_path_name(i.first);
            auto pos1s = position_in_path(get_handle(near1.first, false), i.first);
            auto pos2s = position_in_path(get_handle(near2.first, false), i.first);
            for (auto& p1 : pos1s) {
                for (auto& p2 : pos2s) {
                    int64_t distance = abs((int64_t)p1 - (int64_t)p2);
                    min_distance = min(distance, min_distance);
                }
            }
        }
    }
    return min_distance;
}

void XG::for_path_range(const std::string& name, int64_t start, int64_t stop,
                        std::function<void(const handle_t&)> lambda, bool is_rev) const {
    // what is the node at the start, and at the end
    auto& path = *paths[as_integer(get_path_handle(name))-1];
    size_t plen = path.offsets.size();
    if (start > plen) return; // no overlap with path
    // careful not to exceed the path length
    if (stop >= plen) stop = plen-1;
    if (is_rev) {
        start = plen - start;
        stop = plen - stop;
    }
    size_t pr1 = path.offsets_rank(start+1)-1;
    size_t pr2 = path.offsets_rank(stop+1)-1;
    // Grab the IDs visited in order along the path
    for (size_t i = pr1; i <= pr2; ++i) {
        lambda(path.handle(i));
    }
}

std::vector<size_t> XG::position_in_path(const handle_t& handle, const path_handle_t& path) const {
    std::vector<size_t> pos_in_path;
    size_t path_length = get_path_length(path);
    for_each_step_position_on_handle(handle, [&](const step_handle_t& step, const bool& is_rev, const uint64_t& pos) {
            path_handle_t path_handle = as_path_handle(as_integers(step)[0]);
            if (path_handle == path) {
                pos_in_path.push_back(get_is_reverse(handle) ? path_length - pos - get_length(handle) : pos);
            }
            return true;
        });
    return pos_in_path;
}

std::unordered_map<path_handle_t, std::vector<size_t> > XG::position_in_paths(const handle_t& handle, const size_t& offset) const {
    std::unordered_map<path_handle_t, std::vector<size_t> > positions;
    for_each_step_position_on_handle(handle, [&](const step_handle_t& step, const bool& is_rev, const uint64_t& pos) {
            path_handle_t path = as_path_handle(as_integers(step)[0]);
            size_t path_length = get_path_length(path);
            positions[path].push_back(get_is_reverse(handle) ? path_length - pos - get_length(handle) : pos);
            return true;
        });
    return positions;
}

std::unordered_map<path_handle_t, std::vector<std::pair<size_t, bool> > > XG::offsets_in_paths(const pos_t& gpos) const {
    std::unordered_map<path_handle_t, std::vector<std::pair<size_t, bool> > > positions;
    handle_t handle = get_handle(id(gpos), is_rev(gpos));
    size_t handle_length = get_length(handle);
    for_each_step_position_on_handle(handle, [&](const step_handle_t& step, const bool& rev, const uint64_t& pos) {
            path_handle_t path = as_path_handle(as_integers(step)[0]);
            size_t path_length = get_path_length(path);
            bool dir = rev != is_rev(gpos);
            size_t node_forward_strand_offset = is_rev(gpos) ? (handle_length - offset(gpos) - 1) : offset(gpos);
            size_t off = pos + (rev ?
                                (handle_length - node_forward_strand_offset - 1) :
                                node_forward_strand_offset);
            positions[path].push_back(std::make_pair(off, dir));
            return true;
        });
    return positions;
}

std::unordered_map<path_handle_t, std::vector<std::pair<size_t, bool> > > XG::nearest_offsets_in_paths(const pos_t& pos, int64_t max_search) const {
    std::pair<pos_t, int64_t> pz = next_path_position(pos, max_search);
    auto& path_pos = pz.first;
    auto& diff = pz.second;
    if (id(path_pos)) {
        // TODO apply approximate offset, second in pair returned by next_path_position
        auto offsets = offsets_in_paths(path_pos);
        for (auto& o : offsets) {
            for (auto& p : o.second) {
                p.first += diff;
            }
        }
        return offsets;
    } else {
        std::unordered_map<path_handle_t, std::vector<std::pair<size_t, bool> > > empty;
        return empty;
    }
}

handle_t XG::handle_at_path_position(const path_handle_t& path, size_t pos) const {
    return paths[as_integer(path)]->handle_at_position(pos);
}

size_t XG::node_start_at_path_position(const path_handle_t& path, size_t pos) const {
    size_t p = as_integer(path);
    size_t position_rank = paths[p]->offsets_rank(pos+1);
    return paths[p]->offsets_select(position_rank);
}

pos_t XG::graph_pos_at_path_position(const path_handle_t& path_handle, size_t path_pos) const {
    auto& path = *paths[as_integer(path_handle)];
    //handle_t path.handle_at_position(path_pos);
    // what's the path offset in the path?
    size_t x = path.step_rank_at_position(path_pos);
    handle_t handle = path.handle(x);
    return make_pos_t(get_id(handle), get_is_reverse(handle), path_pos - path.handle_start(x));
}

namespace temp_file {

// We use this to make the API thread-safe
std::recursive_mutex monitor;

std::string temp_dir;

/// Because the names are in a static object, we can delete them when
/// std::exit() is called.
struct Handler {
    std::set<std::string> filenames;
    std::string parent_directory;
    ~Handler() {
        // No need to lock in static destructor
        for (auto& filename : filenames) {
            std::remove(filename.c_str());
        }
        if (!parent_directory.empty()) {
            // There may be extraneous files in the directory still (like .fai files)
            auto directory = opendir(parent_directory.c_str());
            
            dirent* dp;
            while ((dp = readdir(directory)) != nullptr) {
                // For every item still in it, delete it.
                // TODO: Maybe eventually recursively delete?
                std::remove((parent_directory + "/" + dp->d_name).c_str());
            }
            closedir(directory);
            
            // Delete the directory itself
            std::remove(parent_directory.c_str());
        }
    }
} handler;

std::string create(const std::string& base) {
    std::lock_guard<recursive_mutex> lock(monitor);

    if (handler.parent_directory.empty()) {
        // Make a parent directory for our temp files
        string tmpdirname_cpp = get_dir() + "/xg-XXXXXX";
        char* tmpdirname = new char[tmpdirname_cpp.length() + 1];
        strcpy(tmpdirname, tmpdirname_cpp.c_str());
        auto got = mkdtemp(tmpdirname);
        if (got != nullptr) {
            // Save the directory we got
            handler.parent_directory = got;
        } else {
            cerr << "[xg]: couldn't create temp directory: " << tmpdirname << endl;
            exit(1);
        }
        delete [] tmpdirname;
    }

    std::string tmpname = handler.parent_directory + "/" + base + "XXXXXX";
    // hack to use mkstemp to get us a safe temporary file name
    int fd = mkstemp(&tmpname[0]);
    if(fd != -1) {
        // we don't leave it open; we are assumed to open it again externally
        close(fd);
    } else {
        cerr << "[xg]: couldn't create temp file on base "
             << base << " : " << tmpname << endl;
        exit(1);
    }
    handler.filenames.insert(tmpname);
    return tmpname;
}

std::string create() {
    // No need to lock as we call this thing that locks
    return create("xg-");
}

void remove(const std::string& filename) {
    std::lock_guard<recursive_mutex> lock(monitor);
    
    std::remove(filename.c_str());
    handler.filenames.erase(filename);
}

void set_dir(const std::string& new_temp_dir) {
    std::lock_guard<recursive_mutex> lock(monitor);
    
    temp_dir = new_temp_dir;
}

std::string get_dir() {
    std::lock_guard<recursive_mutex> lock(monitor);

    // Get the default temp dir from environment variables.
    if (temp_dir.empty()) {
        const char* system_temp_dir = nullptr;
        for(const char* var_name : {"TMPDIR", "TMP", "TEMP", "TEMPDIR", "USERPROFILE"}) {
            if (system_temp_dir == nullptr) {
                system_temp_dir = getenv(var_name);
            }
        }
        temp_dir = (system_temp_dir == nullptr ? "/tmp" : system_temp_dir);
    }

    return temp_dir;
}

}

}<|MERGE_RESOLUTION|>--- conflicted
+++ resolved
@@ -57,18 +57,11 @@
 }
 
 uint32_t XG::get_magic_number(void) const {
+    // This is not a nice string
     return 4143290017ul;
 }
     
 void XG::deserialize_members(std::istream& in) {
-<<<<<<< HEAD
-=======
-    // simple alias to match an external interface
-    load(in);
-}
-
-void XG::load(std::istream& in) {
->>>>>>> 751f6c55
 
     if (!in.good()) {
         throw XGFormatError("Index file does not exist or index stream cannot be read");
@@ -549,18 +542,6 @@
     return as_handle(as_integer(handle)+as_integer(min_handle));
 }
 
-<<<<<<< HEAD
-uint32_t XG::get_magic_number() const {
-    // Specify what it should look like on the wire (Next Generation XG)
-    const char* bytes = "NGXG";
-    // Convert to a host byte order number
-    return ntohl(*((const uint32_t*) bytes));
-=======
-void XG::serialize_members(ostream& out) const {
-    serialize_and_measure(out);
->>>>>>> 751f6c55
-}
-
 size_t XG::serialize_and_measure(ostream& out, sdsl::structure_tree_node* s, std::string name) const {
     // TODO: this depends on SerializableHandleGraph's internals.
     uint32_t magic_number = htonl(get_magic_number());
