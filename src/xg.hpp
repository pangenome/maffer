#pragma once

#include <iostream>
#include <fstream>
#include <map>
#include <queue>
#include <omp.h>
#include <unordered_map>
#include <unordered_set>
#include <string>
#include <functional>
#include <utility>
#include <tuple>
#include <sys/types.h>
#include <dirent.h>

#include <sdsl/bit_vectors.hpp>
#include <sdsl/enc_vector.hpp>
#include <sdsl/dac_vector.hpp>
#include <sdsl/vlc_vector.hpp>
#include <sdsl/wavelet_trees.hpp>
#include <sdsl/csa_wt.hpp>
#include <sdsl/suffix_arrays.hpp>

#include <handlegraph/types.hpp>
#include <handlegraph/iteratee.hpp>
#include <handlegraph/util.hpp>
#include <handlegraph/handle_graph.hpp>
#include <handlegraph/serializable_handle_graph.hpp>
#include <handlegraph/path_position_handle_graph.hpp>
#include <handlegraph/serializable_handle_graph.hpp>

#include <mmmultimap.hpp>


namespace xg {

using namespace handlegraph;
using nid_t = handlegraph::nid_t;

typedef std::tuple<nid_t, bool, size_t> pos_t;
inline pos_t make_pos_t(const nid_t& id, bool is_rev, const size_t& off) {
    return std::make_tuple(id, is_rev, off);
}

/// Extract the id of the node a pos_t is on.
inline nid_t id(const pos_t& pos) {
    return std::get<0>(pos);
}

/// Return true if a pos_t is on the reverse strand of its node.
inline bool is_rev(const pos_t& pos) {
    return std::get<1>(pos);
}

/// Get the offset along the selected strand of the node from a pos_t.
inline size_t offset(const pos_t& pos) {
    return std::get<2>(pos);
}

/// Get a reference to the Node ID of a pos_t.
inline nid_t& get_id(pos_t& pos) {
    return std::get<0>(pos);
}

/// Get a reference to the reverse flag of a pos_t.
inline bool& get_is_rev(pos_t& pos) {
    return std::get<1>(pos);
}

/// Get a reference to the offset field of a pos_t, which counts along the selected strand of the node.
inline size_t& get_offset(pos_t& pos) {
    return std::get<2>(pos);
}

/// Return true if a pos_t is unset.
inline bool is_empty(const pos_t& pos) {
    return (id(pos) == 0);
}

/// Reverse a pos_t and get a pos_t at the same **point between bases**, going the other direction.
/// To get a pos_t to the same *base*, subtract 1 from the resulting offset or call reverse_base_pos().
inline pos_t reverse(const pos_t& pos, size_t node_length) {
    pos_t rev = pos;
    // swap the offset onto the other strand
    get_offset(rev) = node_length - offset(rev);
    // invert the position
    get_is_rev(rev) = !is_rev(rev);
    return rev;
}

/// Reverse a pos_t and get a pos_t at the same **base**, going the other direction.
inline pos_t reverse_base_pos(const pos_t& pos, size_t node_length) {
    pos_t rev = pos;
    // swap the offset onto the other strand
    get_offset(rev) = (node_length - 1) - offset(rev);
    // invert the position
    get_is_rev(rev) = !is_rev(rev);
    return rev;
}

/// Print a pos_t to a stream.
inline std::ostream& operator<<(std::ostream& out, const pos_t& pos) {
    return out << id(pos) << (is_rev(pos) ? "-" : "+") << offset(pos);
}

static const char complement[256] = {'N', 'N', 'N', 'N', 'N', 'N', 'N', 'N', // 8
                                     'N', 'N', 'N', 'N', 'N', 'N', 'N', 'N', // 16
                                     'N', 'N', 'N', 'N', 'N', 'N', 'N', 'N', // 24
                                     'N', 'N', 'N', 'N', 'N', 'N', 'N', 'N', // 32
                                     'N', 'N', 'N', '$', '#', 'N', 'N', 'N', // 40 GCSA stop/start characters
                                     'N', 'N', 'N', 'N', 'N', '-', 'N', 'N', // 48
                                     'N', 'N', 'N', 'N', 'N', 'N', 'N', 'N', // 56
                                     'N', 'N', 'N', 'N', 'N', 'N', 'N', 'N', // 64
                                     'N', 'T', 'V', 'G', 'H', 'N', 'N', 'C', // 72
                                     'D', 'N', 'N', 'M', 'N', 'K', 'N', 'N', // 80
                                     'N', 'Q', 'Y', 'W', 'A', 'A', 'B', 'S', // 88
                                     'N', 'R', 'N', 'N', 'N', 'N', 'N', 'N', // 96
                                     'N', 't', 'v', 'g', 'h', 'N', 'N', 'c', // 104
                                     'd', 'N', 'N', 'm', 'N', 'k', 'n', 'N', // 112
                                     'N', 'q', 'y', 'w', 'a', 'a', 'b', 's', // 120
                                     'N', 'r', 'N', 'N', 'N', 'N', 'N', 'N', // 128
                                     'N', 'N', 'N', 'N', 'N', 'N', 'N', 'N', // 136
                                     'N', 'N', 'N', 'N', 'N', 'N', 'N', 'N', // 144
                                     'N', 'N', 'N', 'N', 'N', 'N', 'N', 'N', // 152
                                     'N', 'N', 'N', 'N', 'N', 'N', 'N', 'N', // 160
                                     'N', 'N', 'N', 'N', 'N', 'N', 'N', 'N', // 168
                                     'N', 'N', 'N', 'N', 'N', 'N', 'N', 'N', // 176
                                     'N', 'N', 'N', 'N', 'N', 'N', 'N', 'N', // 184
                                     'N', 'N', 'N', 'N', 'N', 'N', 'N', 'N', // 192
                                     'N', 'N', 'N', 'N', 'N', 'N', 'N', 'N', // 200
                                     'N', 'N', 'N', 'N', 'N', 'N', 'N', 'N', // 208
                                     'N', 'N', 'N', 'N', 'N', 'N', 'N', 'N', // 216
                                     'N', 'N', 'N', 'N', 'N', 'N', 'N', 'N', // 224
                                     'N', 'N', 'N', 'N', 'N', 'N', 'N', 'N', // 232
                                     'N', 'N', 'N', 'N', 'N', 'N', 'N', 'N', // 240
                                     'N', 'N', 'N', 'N', 'N', 'N', 'N', 'N', // 248
                                     'N', 'N', 'N', 'N', 'N', 'N', 'N', 'N'};// 256

inline char reverse_complement(const char& c) {
    return complement[c];
}

inline std::string reverse_complement(const std::string& seq) {
    std::string rc;
    rc.assign(seq.rbegin(), seq.rend());
    for (auto& c : rc) {
        c = complement[c];
    }
    return rc;
}
    
inline void reverse_complement_in_place(std::string& seq) {
    size_t swap_size = seq.size() / 2;
    for (size_t i = 0, j = seq.size() - 1; i < swap_size; i++, j--) {
        char tmp = seq[i];
        seq[i] = complement[seq[j]];
        seq[j] = complement[tmp];
    }
    
    if (seq.size() % 2) {
        seq[swap_size] = complement[seq[swap_size]];
    }
}


class XGPath;

/**
 * Thrown when attempting to interpret invalid data as an XG index.
 */
class XGFormatError : public std::runtime_error {
    // Use the runtime_error constructor
    using std::runtime_error::runtime_error;
};

/**
 * Provides succinct storage for a graph, its positional paths, and a set of
 * embedded threads.
 */
class XG : public PathPositionHandleGraph, public SerializableHandleGraph, public VectorizableHandleGraph {
public:
    
    ////////////////////////////////////////////////////////////////////////////
    // Here are the ways we can construct XG objects (from graph data or files)
    ////////////////////////////////////////////////////////////////////////////
    
    XG(void) = default;
    ~XG(void);

    // We cannot move, assign, or copy until we add code to point SDSL suppots
    // at the new addresses for their vectors.
    XG(const XG& other) = delete;
    XG(XG&& other) = delete;
    XG& operator=(const XG& other) = delete;
    XG& operator=(XG&& other) = delete;

    /// Build the graph from another simple graph.
    /// The order in which nodes are enumerated becomes the XG's node order.
    /// Note that we will get the best efficiency if the graph enumerates itself in topological order.
    void from_handle_graph(const HandleGraph& graph);

    /// Build the graph from another path handle graph.
    /// The order in which nodes are enumerated becomes the XG's node order.
    /// Note that we will get the best efficiency if the graph enumerates itself in topological order.
    void from_path_handle_graph(const PathHandleGraph& graph);

    /// Use external enumerators to drive graph construction.
    /// The order in which nodes are enumerated becomes the XG's node order.
    /// Note that we will get the best efficiency if the graph is enumerated in topological order.
    void from_enumerators(const std::function<void(const std::function<void(const std::string& seq, const nid_t& node_id)>&)>& for_each_sequence,
                          const std::function<void(const std::function<void(const nid_t& from, const bool& from_rev,
                                                                            const nid_t& to, const bool& to_rev)>&)>& for_each_edge,
                          const std::function<void(const std::function<void(const std::string& path_name,
                                                                            const nid_t& node_id, const bool& is_rev,
                                                                            const std::string& cigar, const bool& is_empty,
                                                                            const bool& is_circular)>&)>& for_each_path_element,
                          bool validate = false, std::string basename = "");

    /// Use a memory-mapped GFA file to build the index in low memory
    void from_gfa(const std::string& gfa_filename, bool validate = false, std::string basename = "");

    void to_gfa(std::ostream& out) const;

    // Use an existing handle graph to build the index
    //void from_path_handle_graph(const PathHandleGraph& other);
    
    // What version of an XG is this designed to read?
<<<<<<< HEAD
    const static uint32_t CURRENT_VERSION = 14;
    
    /// Get the magic number used to prefix serialized streams.
    uint32_t get_magic_number() const;
   
protected:
    /// Load this XG index from a stream from which the magic number has
    /// already been read. Throw an XGFormatError if the stream does not
    /// produce a valid XG file.
    void deserialize_members(std::istream& in);
    
    /// Write the XG's contents to a stream aready prefixed with a magic number.
    void serialize_members(std::ostream& out) const;
    
    /// Like serialize_members() but logs internal member sizes and returns total size.
    size_t serialize_members_and_measure(std::ostream& out, sdsl::structure_tree_node* s = nullptr, std::string name = "") const;
    
public:
    /// Like serialize() (inherited from SerializableHandleGraph) but logs internal member sizes and returns total size.
=======
    const static uint32_t CURRENT_VERSION = 13;
               
    // Load this XG index from a stream. Throw an XGFormatError if the stream
    // does not produce a valid XG file.
    void load(std::istream& in);

    // Get our magic number
    uint32_t get_magic_number(void) const;
    
    // Alias for load() to match the SerializableHandleGraph interface
    void deserialize_members(std::istream& in);
    
    void serialize_members(std::ostream& out) const;
>>>>>>> 751f6c55
    size_t serialize_and_measure(std::ostream& out, sdsl::structure_tree_node* s = nullptr, std::string name = "") const;
    
    /// Dump information about the XG to the given stream for debugging
    void dump_to_stream(std::ostream& out) const;
    
    ////////////////////////////////////////////////////////////////////////////
    // Basic API
    ////////////////////////////////////////////////////////////////////////////
    
    // General public statisitcs
    size_t seq_length = 0;
    size_t node_count = 0;
    size_t edge_count = 0;
    size_t path_count = 0;
    
    ////////////////////////////////////////////////////////////////////////////
    // Here is the handle graph API
    ////////////////////////////////////////////////////////////////////////////
    
    /// Look up the handle for the node with the given ID in the given orientation
    virtual handle_t get_handle(const nid_t& node_id, bool is_reverse = false) const;
    /// Get the ID from a handle
    virtual nid_t get_id(const handle_t& handle) const;
    /// If the node with the given id exists
    virtual bool has_node(nid_t node_id) const;
    /// Get the orientation of a handle
    virtual bool get_is_reverse(const handle_t& handle) const;
    /// Invert the orientation of a handle (potentially without getting its ID)
    virtual handle_t flip(const handle_t& handle) const;
    /// Get the length of a node
    virtual size_t get_length(const handle_t& handle) const;
    /// Get the sequence of a node, presented in the handle's local forward
    /// orientation.
    virtual std::string get_sequence(const handle_t& handle) const;
    /// Loop over all the handles to next/previous (right/left) nodes. Passes
    /// them to a callback which returns false to stop iterating and true to
    /// continue.
    virtual bool follow_edges_impl(const handle_t& handle, bool go_left, const std::function<bool(const handle_t&)>& iteratee) const;
    /// Loop over all the nodes in the graph in their local forward
    /// orientations, in their internal stored order. Stop if the iteratee returns false.
    virtual bool for_each_handle_impl(const std::function<bool(const handle_t&)>& iteratee, bool parallel = false) const;
    /// Return the number of nodes in the graph
    virtual size_t get_node_count() const;
    /// Return the number of edges in the graph
    virtual size_t get_edge_count() const;
    /// Return the number of bases in the graph
    virtual size_t get_total_length() const;
    /// Get the minimum node ID used in the graph, if any are used
    virtual nid_t min_node_id() const;
    /// Get the maximum node ID used in the graph, if any are used
    virtual nid_t max_node_id() const;
    /// Returns one base of a handle's sequence, in the orientation of the
    /// handle.
    virtual char get_base(const handle_t& handle, size_t index) const;
    /// Returns a substring of a handle's sequence, in the orientation of the
    /// handle. If the indicated substring would extend beyond the end of the
    /// handle's sequence, the return value is truncated to the sequence's end.
    virtual std::string get_subsequence(const handle_t& handle, size_t index, size_t size) const;
    
    // TODO: There's currently no really good efficient way to implement
    // get_degree; we have to decode each edge to work out what node side it is
    // on. So we use the default implementation.
    
    ////////////////////////
    // Path handle graph API
    ////////////////////////
   
    /// Returns the number of paths stored in the graph
    size_t get_path_count(void) const;
    /// Determine if a path with a given name exists
    bool has_path(const std::string& path_name) const;
    /// Look up the path handle for the given path name
    path_handle_t get_path_handle(const std::string& path_name) const;
    /// Look up the name of a path from a handle to it
    std::string get_path_name(const path_handle_t& path_handle) const;
    /// Look up whether a path is circular
    bool get_is_circular(const path_handle_t& path_handle) const;
    /// Returns the number of node steps in the path
    size_t get_step_count(const path_handle_t& path_handle) const;
    /// Returns the total length of sequence in the path
    size_t get_path_length(const path_handle_t& path_handle) const;
    /// Get a node handle (node ID and orientation) from a handle to a step on a path
    handle_t get_handle_of_step(const step_handle_t& step_handle) const;
    /// Returns a handle to the path that an step is on
    path_handle_t get_path_handle_of_step(const step_handle_t& step_handle) const;
    /// Get a handle to the first step, or in a circular path to an arbitrary step
    /// considered "first". If the path is empty, returns the past-the-last step
    /// returned by path_end.
    step_handle_t path_begin(const path_handle_t& path_handle) const;
    /// Get a handle to a fictitious position past the end of a path. This position is
    /// return by get_next_step for the final step in a path in a non-circular path.
    /// Note that get_next_step will *NEVER* return this value for a circular path.
    step_handle_t path_end(const path_handle_t& path_handle) const;
    /// Get a handle to the last step, which will be an arbitrary step in a circular path that
    /// we consider "last" based on our construction of the path. If the path is empty
    /// then the implementation must return the same value as path_front_end().
    step_handle_t path_back(const path_handle_t& path_handle) const;
    /// Get a handle to a fictitious position before the beginning of a path. This position is
    /// return by get_previous_step for the first step in a path in a non-circular path.
    /// Note: get_previous_step will *NEVER* return this value for a circular path.
    step_handle_t path_front_end(const path_handle_t& path_handle) const;
    /// Returns true if the step is not the last step in a non-circular path.
    bool has_next_step(const step_handle_t& step_handle) const;
    /// Returns true if the step is not the first step in a non-circular path.
    bool has_previous_step(const step_handle_t& step_handle) const;
    /// Returns a handle to the next step on the path. If the given step is the final step
    /// of a non-circular path, returns the past-the-last step that is also returned by
    /// path_end. In a circular path, the "last" step will loop around to the "first" (i.e.
    /// the one returned by path_begin).
    /// Note: to iterate over each step one time, even in a circular path, consider
    /// for_each_step_in_path.
    step_handle_t get_next_step(const step_handle_t& step_handle) const;
    /// Returns a handle to the previous step on the path. If the given step is the first
    /// step of a non-circular path, this method has undefined behavior. In a circular path,
    /// it will loop around from the "first" step (i.e. the one returned by path_begin) to
    /// the "last" step.
    /// Note: to iterate over each step one time, even in a circular path, consider
    /// for_each_step_in_path.
    step_handle_t get_previous_step(const step_handle_t& step_handle) const;
    
    /// Execute a function on each path in the graph
    bool for_each_path_handle_impl(const std::function<bool(const path_handle_t&)>& iteratee) const;
    /// Executes a function on each step of a handle in any path.
    bool for_each_step_on_handle_impl(const handle_t& handle, const std::function<bool(const step_handle_t&)>& iteratee) const;
    /// Gets the position of a given step in the path it's from
    size_t get_position_of_step(const step_handle_t& step) const;
    /// Get the step at a given position
    step_handle_t get_step_at_position(const path_handle_t& path, const size_t& position) const;
    
    ////////////////////////////////////////////////////////////////////////////
    // Higher-level graph API
    ////////////////////////////////////////////////////////////////////////////
    /// id to rank helper function

    size_t id_to_rank(const nid_t& id) const;
    size_t handle_rank(const handle_t& handle) const;
    /// rank to id helper function
    nid_t rank_to_id(const size_t& rank) const;
    size_t max_node_rank(void) const;
    int64_t node_at_seq_pos(const size_t& pos) const;
    size_t node_vector_offset(const nid_t& id) const;
    nid_t node_at_vector_offset(const size_t& offset) const;
    size_t max_path_rank(void) const;
    size_t node_graph_idx(const nid_t& id) const;
    const XGPath& get_path(const std::string& name) const;
    std::string path_name(const size_t& rank) const;
    std::vector<size_t> path_ranks_by_prefix(const std::string& prefix) const;
    std::vector<std::string> path_names_by_prefix(const std::string& prefix) const;
    std::vector<path_handle_t> paths_of_handle(const handle_t& handle) const;
    bool path_contains_handle(const std::string& name, const handle_t& handle) const;
    std::pair<pos_t, int64_t> next_path_position(const pos_t& pos, const int64_t& max_search) const;
    std::pair<nid_t, std::vector<path_handle_t> > nearest_path_node(const nid_t& id, int64_t max_steps = 16) const;
    int64_t min_approx_path_distance(const nid_t& id1, const nid_t& id2) const;
    std::vector<size_t> position_in_path(const handle_t& handle, const path_handle_t& path) const;
    std::unordered_map<path_handle_t, std::vector<size_t> > position_in_paths(const handle_t& handle, const size_t& offset) const;
    void for_path_range(const std::string& name, int64_t start, int64_t stop,
                        std::function<void(const handle_t&)> lambda, bool is_rev) const;
    std::unordered_map<path_handle_t, std::vector<std::pair<size_t, bool> > > offsets_in_paths(const pos_t& gpos) const;
    std::unordered_map<path_handle_t, std::vector<std::pair<size_t, bool> > > nearest_offsets_in_paths(const pos_t& pos, int64_t max_search) const;
    handle_t handle_at_path_position(const path_handle_t& path, size_t pos) const;
    size_t node_start_at_path_position(const path_handle_t& path, size_t pos) const;
    pos_t graph_pos_at_path_position(const path_handle_t& path, size_t path_pos) const;
    pos_t graph_pos_at_path_position(const std::string& name, size_t path_pos) const;
    char pos_char(nid_t id, bool is_rev, size_t off) const;
    std::string pos_substr(nid_t id, bool is_rev, size_t off, size_t len) const;
    edge_t edge_from_encoding(const nid_t& from, const nid_t& to, int type) const;
    size_t edge_index(const edge_t& edge) const;
    size_t get_g_iv_size(void) const;

    char start_marker = '#';
    char end_marker = '$';

private:

    ////////////////////////////////////////////////////////////////////////////
    // Here is the New Way (locally traversable graph storage)
    // Everything should be rewritten in terms of these members
    ////////////////////////////////////////////////////////////////////////////

    /// locally traversable graph storage
    /// 
    /// Encoding designed for efficient compression, cache locality, and relativistic traversal of the graph.
    ///
    /// node := { header, edges_to, edges_from }
    /// header := { node_id, node_start, node_length, edges_to_count, edges_from_count }
    /// node_id := integer
    /// node_start := integer (offset in s_iv)
    /// node_length := integer
    /// edges_to_count := integer
    /// edges_from_count := integer
    /// edges_to := { edge_to, ... }
    /// edges_from := { edge_from, ... }
    /// edge_to := { offset_to_previous_node, edge_type }
    /// edge_to := { offset_to_next_node, edge_type }
    sdsl::int_vector<> g_iv;
    /// delimit node records to allow lookup of nodes in g_civ by rank
    sdsl::bit_vector g_bv;
    sdsl::rank_support_v<1> g_bv_rank;
    sdsl::bit_vector::select_1_type g_bv_select;
    
    // Let's define some offset ints
    const static int G_NODE_ID_OFFSET = 0;
    const static int G_NODE_SEQ_START_OFFSET = 1;
    const static int G_NODE_LENGTH_OFFSET = 2;
    const static int G_NODE_TO_COUNT_OFFSET = 3;
    const static int G_NODE_FROM_COUNT_OFFSET = 4;
    const static int G_NODE_HEADER_LENGTH = 5;

    const static int G_EDGE_OFFSET_OFFSET = 0;
    const static int G_EDGE_TYPE_OFFSET = 1;
    const static int G_EDGE_LENGTH = 2;
    
    // And the edge types (so we don't confuse our magic numbers)
    const static int EDGE_TYPE_MIN = 1;
    const static int EDGE_TYPE_END_START = 1;
    const static int EDGE_TYPE_END_END = 2;
    const static int EDGE_TYPE_START_START = 3;
    const static int EDGE_TYPE_START_END = 4;
    const static int EDGE_TYPE_MAX = 4;

    /// Compute the type of an edge given its handles.
    /// Edge type encoding:
    /// 1: end to start
    /// 2: end to end
    /// 3: start to start
    /// 4: start to end
    int edge_type(const handle_t& from, const handle_t& to) const;
    
    /// This is a utility function for the edge exploration. It says whether we
    /// want to visit an edge depending on its type, whether we're the to or
    /// from node, whether we want to look left or right, and whether we're
    /// forward or reverse on the node.
    bool edge_filter(int type, bool is_to, bool want_left, bool is_reverse) const;
    
    // This loops over the given number of edge records for the given g node,
    // starting at the given start g vector position. For all the edges that are
    // wanted by edge_filter given the is_to, want_left, and is_reverse flags,
    // the iteratee is called. Returns true if the iteratee never returns false,
    // or false (and stops iteration) as soon as the iteratee returns false.
    bool do_edges(const size_t& g, const size_t& start, const size_t& count,
                  bool is_to, bool want_left, bool is_reverse, const std::function<bool(const handle_t&)>& iteratee) const;
    
    // Use memmapped indexing to construct the node-to-path indexes once
    // XGPath's have been created (used during construction)
    void index_node_to_path(const std::string& basename);
    
    ////////////////////////////////////////////////////////////////////////////
    // Here are the bits we need to keep around to talk about the sequence
    ////////////////////////////////////////////////////////////////////////////
    
    // sequence/integer vector
    sdsl::int_vector<> s_iv;
    // node starts in sequence, provides id schema
    // rank_1(i) = id
    // select_1(id) = i
    sdsl::bit_vector s_bv; // node positions in siv
    sdsl::rank_support_v<1> s_bv_rank;
    sdsl::bit_vector::select_1_type s_bv_select;
    
    ////////////////////////////////////////////////////////////////////////////
    // And here are the bits for tracking actual node IDs
    ////////////////////////////////////////////////////////////////////////////

    // maintain old ids from input, ranked as in s_iv and s_bv
    int64_t min_id = 0; // id ranges don't have to start at 0
    int64_t max_id = 0;
    sdsl::int_vector<> r_iv; // ids-id_min is the rank

    ////////////////////////////////////////////////////////////////////////////
    // Here is path storage
    ////////////////////////////////////////////////////////////////////////////

    // path names
    sdsl::int_vector<> pn_iv; // path names
    sdsl::csa_wt<> pn_csa; // path name compressed suffix array
    sdsl::bit_vector pn_bv;  // path name starts in uncompressed version of csa
    sdsl::rank_support_v<1> pn_bv_rank;
    sdsl::bit_vector::select_1_type pn_bv_select;
    sdsl::int_vector<> pi_iv; // path ids by rank in the path names

    std::vector<XGPath*> paths; // path structure

    // node->path membership
    sdsl::int_vector<> np_iv;
    // node->path rank
    sdsl::int_vector<> nr_iv;
    // node->path position/orientation
    sdsl::int_vector<> nx_iv;
    sdsl::bit_vector np_bv; // entity delimiters in both vectors
    //sdsl::rank_support_v<1> np_bv_rank;
    sdsl::bit_vector::select_1_type np_bv_select;
};

class XGPath {
public:
    XGPath(void) = default;
    ~XGPath(void) = default;
    // Path name is required here only for complaining intelligently when
    // something goes wrong. We can also spit out the total unique members,
    // because in here is the most efficient place to count them.
    XGPath(const std::string& path_name,
           const std::vector<handle_t>& path,
           bool is_circular,
           XG& graph);
    // Path names are stored in the XG object, in a compressed fashion, and are
    // not duplicated here.
    
    // These contain rank and select supports and so cannot move or be copied
    // without code to update them.
    XGPath(const XGPath& other) = delete;
    XGPath(XGPath&& other) = delete;
    XGPath& operator=(const XGPath& other) = delete;
    XGPath& operator=(XGPath&& other) = delete;
    handle_t min_handle;
    sdsl::enc_vector<> handles;
    //sdsl::rrr_vector directions; // forward or backward through nodes
    sdsl::rrr_vector<> offsets;
    sdsl::rrr_vector<>::rank_1_type offsets_rank;
    sdsl::rrr_vector<>::select_1_type offsets_select;
    bool is_circular = false;
    void load(std::istream& in);
    void load_from_old_version(std::istream& in, uint32_t file_version, const XG& graph);
    size_t serialize(std::ostream& out,
                     sdsl::structure_tree_node* v = NULL,
                     std::string name = "") const;

    // Get the node orientation at a 0-based offset.
    nid_t node(size_t offset) const;
    bool is_reverse(size_t offset) const;
    handle_t local_handle(const handle_t& handle) const;
    handle_t external_handle(const handle_t& handle) const;
    handle_t handle(size_t offset) const;
    handle_t handle_at_position(size_t pos) const;
    size_t handle_start(size_t offset) const;
    size_t step_rank_at_position(size_t pos) const;
};

/**
 * Temporary files. Create with create() and remove with remove(). All
 * temporary files will be deleted when the program exits normally or with
 * std::exit(). The files will be created in a directory determined from
 * environment variables, though this can be overridden with set_dir().
 * The interface is thread-safe.
 */
namespace temp_file {

/// Create a temporary file starting with the given base name
std::string create(const std::string& base);

/// Create a temporary file
std::string create();

/// Remove a temporary file
void remove(const std::string& filename);

/// Set a temp dir, overriding system defaults and environment variables.
void set_dir(const std::string& new_temp_dir);

/// Get the current temp dir
std::string get_dir();

} // namespace temp_file

}<|MERGE_RESOLUTION|>--- conflicted
+++ resolved
@@ -226,11 +226,10 @@
     //void from_path_handle_graph(const PathHandleGraph& other);
     
     // What version of an XG is this designed to read?
-<<<<<<< HEAD
     const static uint32_t CURRENT_VERSION = 14;
     
     /// Get the magic number used to prefix serialized streams.
-    uint32_t get_magic_number() const;
+    uint32_t get_magic_number(void) const;
    
 protected:
     /// Load this XG index from a stream from which the magic number has
@@ -246,21 +245,6 @@
     
 public:
     /// Like serialize() (inherited from SerializableHandleGraph) but logs internal member sizes and returns total size.
-=======
-    const static uint32_t CURRENT_VERSION = 13;
-               
-    // Load this XG index from a stream. Throw an XGFormatError if the stream
-    // does not produce a valid XG file.
-    void load(std::istream& in);
-
-    // Get our magic number
-    uint32_t get_magic_number(void) const;
-    
-    // Alias for load() to match the SerializableHandleGraph interface
-    void deserialize_members(std::istream& in);
-    
-    void serialize_members(std::ostream& out) const;
->>>>>>> 751f6c55
     size_t serialize_and_measure(std::ostream& out, sdsl::structure_tree_node* s = nullptr, std::string name = "") const;
     
     /// Dump information about the XG to the given stream for debugging
